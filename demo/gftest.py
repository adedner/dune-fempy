from mpi4py import MPI

import math
import dune.fem
import ufl
import dune.ufl
import dune.fem.function as gf

factor = 10.

grid = dune.fem.leafGrid(dune.fem.cartesianDomain([0,0],[1,1],[16,16]), "ALUSimplexGrid", dimgrid=2, refinement="conforming")

func1 = """
double s = sin(xGlobal[0]);
double c = cos(factor*xGlobal[1]);
value[ 0 ] = s*s;
value[ 1 ] = s*c;
value[ 2 ] = c*c;
"""
func2 = """
double cx = cos(xGlobal[0]);
double cy = cos(factor*xGlobal[1]);
double sx = sin(xGlobal[0]);
double sy = sin(factor*xGlobal[1]);
value[ 0 ][ 0 ] = 2*cx*sx;
value[ 0 ][ 1 ] = 0;
value[ 1 ][ 0 ] = cx*cy;
value[ 1 ][ 1 ] = -factor*sx*sy;
value[ 2 ][ 0 ] = 0;
value[ 2 ][ 1 ] = -2.*factor*cy*sy;
"""
func1 = func1.replace("factor",str(factor)) # use some mechanism setConstant later...
func2 = func2.replace("factor",str(factor)) # use some mechanism setConstant later...
code = { 'eval': func1, 'jac': func2 }

dimR = 2
isConst = False
coef = { 'test': (dimR, isConst) }

coeffFunc = grid.function("global_velocity", order=1, globalExpr=lambda x: [1,2])
func = grid.function("code", 3, coef, code=code)

# this is basically just a hack for now
class YClass( object ):
    pass
y= YClass()
setattr( y, 'number', 0 )
y.number

func.setCoefficient(y, coeffFunc)

uflSpace = dune.ufl.Space((grid.dimGrid, grid.dimWorld), 2, field="double")
x = ufl.SpatialCoordinate(ufl.triangle)
coeff = ufl.Coefficient(uflSpace)
const = ufl.Constant(ufl.triangle)
c = ufl.cos(const*x[1])
s = ufl.sin(x[0])
expr = ufl.as_vector([ s*s*coeff[0], s*c, c*c ])
<<<<<<< HEAD
funcUFL = grid.function("ufl", order=1, ufl=expr)
funcUFL.setCoefficient(coeff, coeffFunc)
=======
coeffFunc = grid.function("global_velocity", order=0, globalExpr=lambda x: [1,2])
funcUFL = grid.function("ufl", order=1, ufl=expr, coefficients={coeff:coeffFunc})
funcUFL.setConstant(const,[factor])
>>>>>>> 9c0db259

solution = grid.interpolate(func, space="Lagrange", order=2, name="solution")

def expr_global(x):
    return [math.sin(x[0])**2, math.sin(x[0])*math.cos(factor*x[1]), math.cos(factor*x[1])**2]
control = grid.function("expr_global", order=3, globalExpr=expr_global)

def expr_local(en,x):
    y = en.geometry.position(x)
    return func.localFunction(en).evaluate(x) - control.localFunction(en).evaluate(x)
difference = grid.function( "difference", order=3, localExpr=expr_local )

# method 1
grid.writeVTK("gftest", pointdata=[control,func,funcUFL,solution,difference])

# method 2
vtk = grid.vtkWriter()
grid = None   # is not needed anymore on python side
control.addToVTKWriter(vtk, dune.common.DataType.CellData)
func.addToVTKWriter(vtk, dune.common.DataType.CellData)
funcUFL.addToVTKWriter(vtk, dune.common.DataType.CellData)
solution.addToVTKWriter(vtk, dune.common.DataType.CellData)
difference.addToVTKWriter(vtk, dune.common.DataType.CellData)
vtk.write( "gftest" )<|MERGE_RESOLUTION|>--- conflicted
+++ resolved
@@ -34,20 +34,9 @@
 code = { 'eval': func1, 'jac': func2 }
 
 dimR = 2
-isConst = False
-coef = { 'test': (dimR, isConst) }
-
 coeffFunc = grid.function("global_velocity", order=1, globalExpr=lambda x: [1,2])
-func = grid.function("code", 3, coef, code=code)
-
-# this is basically just a hack for now
-class YClass( object ):
-    pass
-y= YClass()
-setattr( y, 'number', 0 )
-y.number
-
-func.setCoefficient(y, coeffFunc)
+func = grid.function("code", 3, code=code, coefficients={"test":coeffFunc}, constants={"const": dimR} )
+exit(1)
 
 uflSpace = dune.ufl.Space((grid.dimGrid, grid.dimWorld), 2, field="double")
 x = ufl.SpatialCoordinate(ufl.triangle)
@@ -56,16 +45,11 @@
 c = ufl.cos(const*x[1])
 s = ufl.sin(x[0])
 expr = ufl.as_vector([ s*s*coeff[0], s*c, c*c ])
-<<<<<<< HEAD
-funcUFL = grid.function("ufl", order=1, ufl=expr)
-funcUFL.setCoefficient(coeff, coeffFunc)
-=======
 coeffFunc = grid.function("global_velocity", order=0, globalExpr=lambda x: [1,2])
 funcUFL = grid.function("ufl", order=1, ufl=expr, coefficients={coeff:coeffFunc})
 funcUFL.setConstant(const,[factor])
->>>>>>> 9c0db259
 
-solution = grid.interpolate(func, space="Lagrange", order=2, name="solution")
+solution = grid.interpolate(funcUFL, space="Lagrange", order=2, name="solution")
 
 def expr_global(x):
     return [math.sin(x[0])**2, math.sin(x[0])*math.cos(factor*x[1]), math.cos(factor*x[1])**2]
@@ -73,7 +57,7 @@
 
 def expr_local(en,x):
     y = en.geometry.position(x)
-    return func.localFunction(en).evaluate(x) - control.localFunction(en).evaluate(x)
+    return funcUFL.localFunction(en).evaluate(x) - control.localFunction(en).evaluate(x)
 difference = grid.function( "difference", order=3, localExpr=expr_local )
 
 # method 1
