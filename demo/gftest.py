from mpi4py import MPI

import math
import dune.fem
import ufl

grid = dune.fem.leafGrid(dune.fem.cartesianDomain([0,0],[1,1],[16,16]), "ALUSimplexGrid", dimgrid=2, refinement="conforming")

<<<<<<< HEAD
func1 = """value[0] = sin(xGlobal[0]);
    value[1] = cos(xGlobal[1]);
=======
code = """
    double c = cos(xGlobal[1]);
    double s = sin(xGlobal[0]);
    value[ 0 ] = s*s;
    value[ 1 ] = s*c;
    value[ 2 ] = c*c;
>>>>>>> c1a5dc2e
"""
func2 = """@dimrange=2
    for( int i = 0; i < dimDomain; ++i )
    {
        value[ 0 ][ i ] = 2 * xGlobal[ i ];
        for( int j = 0; j < dimDomain; ++j )
            value[ 0 ][ i ] *= (i == j ? 1.0 : xGlobal[ j ]*xGlobal[ j ]);
    }
"""
code = { 'eval': func1, 'jac': func2 }
func = grid.function("code", code=code)

x = ufl.SpatialCoordinate(ufl.triangle)
c = ufl.cos(x[1])
s = ufl.sin(x[0])
expr = ufl.as_vector([ s*s, s*c, c*c ])
funcUFL = grid.function("ufl", ufl=expr)

solution = grid.interpolate(func, space="Lagrange", order=2, name="solution")

def expr_global(x):
    return [math.sin(x[0])**2, math.sin(x[0])*math.cos(x[1]), math.cos(x[1])**2]
control = grid.function("expr_global", globalExpr=expr_global)

def expr_local(en,x):
    y = en.geometry.position(x)
    return func.localFunction(en).evaluate(x) - control.localFunction(en).evaluate(x)
difference = grid.function( "difference", localExpr=expr_local )

# method 1
grid.writeVTK("gftest", pointdata=[control,func,funcUFL,solution,difference])

# method 2
vtk = grid.vtkWriter()
grid = None   # is not needed anymore on python side
control.addToVTKWriter(vtk, dune.common.DataType.CellData)
func.addToVTKWriter(vtk, dune.common.DataType.CellData)
funcUFL.addToVTKWriter(vtk, dune.common.DataType.CellData)
solution.addToVTKWriter(vtk, dune.common.DataType.CellData)
difference.addToVTKWriter(vtk, dune.common.DataType.CellData)
vtk.write( "gftest" )<|MERGE_RESOLUTION|>--- conflicted
+++ resolved
@@ -6,17 +6,12 @@
 
 grid = dune.fem.leafGrid(dune.fem.cartesianDomain([0,0],[1,1],[16,16]), "ALUSimplexGrid", dimgrid=2, refinement="conforming")
 
-<<<<<<< HEAD
-func1 = """value[0] = sin(xGlobal[0]);
-    value[1] = cos(xGlobal[1]);
-=======
 code = """
     double c = cos(xGlobal[1]);
     double s = sin(xGlobal[0]);
     value[ 0 ] = s*s;
     value[ 1 ] = s*c;
     value[ 2 ] = c*c;
->>>>>>> c1a5dc2e
 """
 func2 = """@dimrange=2
     for( int i = 0; i < dimDomain; ++i )
