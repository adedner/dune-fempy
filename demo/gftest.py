from mpi4py import MPI

import math
import dune.fem

grid = dune.fem.leafGrid(dune.fem.cartesianDomain([0,0],[1,1],[16,16]), "ALUSimplexGrid", dimgrid=2, refinement="conforming")
spc = dune.fem.create.space("Lagrange", grid, dimrange=2, polorder=2)

code = """value[0] = sin(xGlobal[0]);
    value[1] = cos(xGlobal[1]);
"""
<<<<<<< HEAD
func = grid.localFunction("sinfunction", code)
=======
func = grid.localFunction("code", code)
>>>>>>> affc863b

class LocalDiff:
    def __init__(self):
        self.dimR = 2
    def __call__(self,en,x):
        y = en.geometry.position(x)
        val = func.localFunction(en).evaluate(x)
        control = [math.sin(y[0]), math.cos(y[1])]
        return control - val
difference = grid.localGridFunction( "difference", LocalDiff() )
grid.writeVTK("difference", pointdata=[difference])

def expr_global(x):
    return [math.sin(x[0]), math.cos(x[1])]
control = grid.globalGridFunction("expr_global", expr_global)
grid.writeVTK("control", pointdata=[control])

<<<<<<< HEAD
solution = spc.interpolate( func, name="solution")
grid.writeVTK("gftest", pointdata=[solution])
=======
class LocalDiff:
    def __init__(self):
      self.dimR = 2
    def __call__(self,en,x):
        y = en.geometry.position(x)
        return func.localFunction(en).evaluate(x) - control.localFunction(en).evaluate(x)
difference = grid.localGridFunction( "difference", LocalDiff() )

grid.writeVTK("gftest", pointdata=[control,func,solution,difference])
>>>>>>> affc863b
<|MERGE_RESOLUTION|>--- conflicted
+++ resolved
@@ -4,37 +4,18 @@
 import dune.fem
 
 grid = dune.fem.leafGrid(dune.fem.cartesianDomain([0,0],[1,1],[16,16]), "ALUSimplexGrid", dimgrid=2, refinement="conforming")
-spc = dune.fem.create.space("Lagrange", grid, dimrange=2, polorder=2)
 
 code = """value[0] = sin(xGlobal[0]);
     value[1] = cos(xGlobal[1]);
 """
-<<<<<<< HEAD
-func = grid.localFunction("sinfunction", code)
-=======
 func = grid.localFunction("code", code)
->>>>>>> affc863b
 
-class LocalDiff:
-    def __init__(self):
-        self.dimR = 2
-    def __call__(self,en,x):
-        y = en.geometry.position(x)
-        val = func.localFunction(en).evaluate(x)
-        control = [math.sin(y[0]), math.cos(y[1])]
-        return control - val
-difference = grid.localGridFunction( "difference", LocalDiff() )
-grid.writeVTK("difference", pointdata=[difference])
+solution   = grid.interpolate(func, space="Lagrange", order=2, name="solution")
 
 def expr_global(x):
     return [math.sin(x[0]), math.cos(x[1])]
 control = grid.globalGridFunction("expr_global", expr_global)
-grid.writeVTK("control", pointdata=[control])
 
-<<<<<<< HEAD
-solution = spc.interpolate( func, name="solution")
-grid.writeVTK("gftest", pointdata=[solution])
-=======
 class LocalDiff:
     def __init__(self):
       self.dimR = 2
@@ -43,5 +24,4 @@
         return func.localFunction(en).evaluate(x) - control.localFunction(en).evaluate(x)
 difference = grid.localGridFunction( "difference", LocalDiff() )
 
-grid.writeVTK("gftest", pointdata=[control,func,solution,difference])
->>>>>>> affc863b
+grid.writeVTK("gftest", pointdata=[control,func,solution,difference])