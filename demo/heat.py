--- conflicted
+++ resolved
@@ -44,12 +44,8 @@
                      "fem.solver.newton.verbose": 1,
                      "fem.solver.newton.linear.verbose": 1}
     # create the solver using a standard fem scheme
-<<<<<<< HEAD
-    scheme = create.scheme("h1galerkin", spc, model, parameters=solverParameter)
-=======
-    # scheme = create.scheme("h1galerkin", spc, model, "scheme", parameters=solverParameter)
-    scheme = create.scheme("dggalerkin", spc, model, 10, "scheme", parameters=solverParameter)
->>>>>>> dc13bacd
+    # scheme = create.scheme("h1galerkin", spc, model, parameters=solverParameter)
+    scheme = create.scheme("dggalerkin", spc, model, 10, parameters=solverParameter)
 
     # now loop through time and output the solution after each time step
     steps = int(1 / deltaT)
