from __future__ import print_function

from mpi4py import MPI

<<<<<<< HEAD
deltaT = 0.01

grid = fem.leafGrid(fem.cartesianDomain([0,0],[1,1],[16,16]), "ALUSimplexGrid", dimgrid=2)
spc  = fem.create.space( "Lagrange", grid, dimrange=1, polorder=2)
=======
import math
from ufl import *

import dune.models.elliptic
import dune.ufl
import dune.fem

# Crank Nicholson
theta = 0.5
deltaT = 0.01

grid = dune.fem.leafGrid(dune.fem.cartesianDomain([0,0],[1,1],[16,16]), "ALUSimplexGrid", dimgrid=2, refinement="conforming")
spc = dune.fem.create.space("Lagrange", grid, dimrange=1, polorder=2)
>>>>>>> 2d5fd543

uflSpace = dune.ufl.Space(grid.dimGrid, 1, grid.dimWorld)
u = TrialFunction(uflSpace)
v = TestFunction(uflSpace)
u_n = Coefficient(uflSpace)

a = (inner(u - u_n, v) + deltaT * inner(grad(theta*u + (1-theta)*u_n), grad(v))) * dx(0)

model = dune.models.elliptic.importModel(grid, dune.models.elliptic.compileUFL(a == 0)).get()
scheme = dune.fem.create.scheme("FemScheme", spc, model, "scheme")

<<<<<<< HEAD
vtk = grid.writeVTK("heat", pointdata=[solution], number=0)
u_n = spc.interpolate(solution)
heatModel.setu_n(u_n)

steps = int(1 / deltaT)
for n in range(1,steps+1):
    u_n.assign(solution)
    heatScheme.solve( target=solution )
    vtk.write("heat", n)
=======
solution = spc.interpolate(lambda x: [ math.atan( (10.*x[0]*(1-x[0])*x[1]*(1-x[1]))**2 ) ], name="u")
grid.writeVTK("heat", pointdata=[solution], number=0)

old_solution = spc.interpolate(lambda x: [ math.atan( (10.*x[0]*(1-x[0])*x[1]*(1-x[1]))**2 ) ], name="u_n")

steps = int(1 / deltaT)
for n in range(1,steps+1):
    old_solution.assign(solution)
    model.setCoefficient(u_n.count(), old_solution)
    scheme.solve(target=solution)
    grid.writeVTK("heat", pointdata=[solution], number=n)
>>>>>>> 2d5fd543
<|MERGE_RESOLUTION|>--- conflicted
+++ resolved
@@ -2,12 +2,6 @@
 
 from mpi4py import MPI
 
-<<<<<<< HEAD
-deltaT = 0.01
-
-grid = fem.leafGrid(fem.cartesianDomain([0,0],[1,1],[16,16]), "ALUSimplexGrid", dimgrid=2)
-spc  = fem.create.space( "Lagrange", grid, dimrange=1, polorder=2)
-=======
 import math
 from ufl import *
 
@@ -21,7 +15,6 @@
 
 grid = dune.fem.leafGrid(dune.fem.cartesianDomain([0,0],[1,1],[16,16]), "ALUSimplexGrid", dimgrid=2, refinement="conforming")
 spc = dune.fem.create.space("Lagrange", grid, dimrange=1, polorder=2)
->>>>>>> 2d5fd543
 
 uflSpace = dune.ufl.Space(grid.dimGrid, 1, grid.dimWorld)
 u = TrialFunction(uflSpace)
@@ -33,17 +26,6 @@
 model = dune.models.elliptic.importModel(grid, dune.models.elliptic.compileUFL(a == 0)).get()
 scheme = dune.fem.create.scheme("FemScheme", spc, model, "scheme")
 
-<<<<<<< HEAD
-vtk = grid.writeVTK("heat", pointdata=[solution], number=0)
-u_n = spc.interpolate(solution)
-heatModel.setu_n(u_n)
-
-steps = int(1 / deltaT)
-for n in range(1,steps+1):
-    u_n.assign(solution)
-    heatScheme.solve( target=solution )
-    vtk.write("heat", n)
-=======
 solution = spc.interpolate(lambda x: [ math.atan( (10.*x[0]*(1-x[0])*x[1]*(1-x[1]))**2 ) ], name="u")
 grid.writeVTK("heat", pointdata=[solution], number=0)
 
@@ -54,5 +36,4 @@
     old_solution.assign(solution)
     model.setCoefficient(u_n.count(), old_solution)
     scheme.solve(target=solution)
-    grid.writeVTK("heat", pointdata=[solution], number=n)
->>>>>>> 2d5fd543
+    grid.writeVTK("heat", pointdata=[solution], number=n)