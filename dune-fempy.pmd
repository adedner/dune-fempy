--- conflicted
+++ resolved
@@ -2133,7 +2133,6 @@
 
 In addition preconditioners can be set via the parameters.
 
-<<<<<<< HEAD
 Some parameters are common to all solver backends and others are only available
 for a specific solver backend. 
 
@@ -2151,8 +2150,6 @@
 
 \Atodo{discuss the scheme parameters at the end of section describing the
 backends or somewhere else?}
-=======
->>>>>>> 40e101db
 \begin{comment}
 Available options depend on the
 \pyth{storage} backend used to construct the space.
