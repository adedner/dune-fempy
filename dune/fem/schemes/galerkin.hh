#ifndef DUNE_FEM_SCHEMES_GALERKIN_HH
#define DUNE_FEM_SCHEMES_GALERKIN_HH

#include <cstddef>

#include <tuple>
#include <type_traits>
#include <utility>
#include <vector>

#include <dune/common/hybridutilities.hh>

#include <dune/grid/common/rangegenerators.hh>

#include <dune/fem/function/localfunction/temporary.hh>
#include <dune/fem/io/parameter/reader.hh>
#include <dune/fem/operator/common/automaticdifferenceoperator.hh>
#include <dune/fem/operator/common/differentiableoperator.hh>
#include <dune/fem/operator/common/operator.hh>
#include <dune/fem/operator/common/stencil.hh>
#include <dune/fem/operator/common/temporarylocalmatrix.hh>
#include <dune/fem/quadrature/cachingquadrature.hh>
#include <dune/fem/quadrature/intersectionquadrature.hh>
#include <dune/fem/solver/newtoninverseoperator.hh>
#include <dune/fem/misc/l2norm.hh>

#include <dune/fem/operator/common/localmatrixcolumn.hh>
#include <dune/fem/schemes/integrands.hh>
#include <dune/fem/schemes/dirichletwrapper.hh>

namespace Dune
{

  namespace Fem
  {

    namespace Impl
    {

      // GalerkinOperator
      // ----------------

      template< class Integrands >
      struct GalerkinOperator
      {
        typedef GalerkinOperator<Integrands> ThisType;
        typedef std::conditional_t< Fem::IntegrandsTraits< Integrands >::isFull, Integrands, FullIntegrands< Integrands > > IntegrandsType;

        typedef typename IntegrandsType::GridPartType GridPartType;

        typedef typename GridPartType::ctype ctype;
        typedef typename GridPartType::template Codim< 0 >::EntityType EntityType;

      private:
        typedef CachingQuadrature< GridPartType, 0 > InteriorQuadratureType;
        typedef CachingQuadrature< GridPartType, 1 > SurfaceQuadratureType;

        typedef typename IntegrandsType::DomainValueType DomainValueType;
        typedef typename IntegrandsType::RangeValueType RangeValueType;
        typedef std::make_index_sequence< std::tuple_size< DomainValueType >::value > DomainValueIndices;
        typedef std::make_index_sequence< std::tuple_size< RangeValueType >::value > RangeValueIndices;


        template< std::size_t... i >
        static auto makeDomainValueVector ( std::size_t maxNumLocalDofs, std::index_sequence< i... > )
        {
          return std::make_tuple( std::vector< std::tuple_element_t< i, DomainValueType > >( maxNumLocalDofs )... );
        }

        static auto makeDomainValueVector ( std::size_t maxNumLocalDofs )
        {
          return makeDomainValueVector( maxNumLocalDofs, DomainValueIndices() );
        }

        template< std::size_t... i >
        static auto makeRangeValueVector ( std::size_t maxNumLocalDofs, std::index_sequence< i... > )
        {
          return std::make_tuple( std::vector< std::tuple_element_t< i, RangeValueType > >( maxNumLocalDofs )... );
        }

        static auto makeRangeValueVector ( std::size_t maxNumLocalDofs )
        {
          return makeRangeValueVector( maxNumLocalDofs, RangeValueIndices() );
        }

        typedef decltype( makeDomainValueVector( 0u ) ) DomainValueVectorType;
        typedef decltype( makeRangeValueVector( 0u ) )  RangeValueVectorType;

        static void resizeDomainValueVector ( DomainValueVectorType& vec, const std::size_t size )
        {
          Hybrid::forEach( DomainValueIndices(), [ &vec, &size ] ( auto i ) {
              std::get< i >( vec ).resize( size );
            } );
        }

        static void resizeRangeValueVector ( RangeValueVectorType& vec, const std::size_t size )
        {
          Hybrid::forEach( RangeValueIndices(), [ &vec, &size ] ( auto i ) {
              std::get< i >( vec ).resize( size );
            } );
        }

        template< class LocalFunction, class Quadrature >
        static void evaluateQuadrature ( const LocalFunction &u, const Quadrature &quad, std::vector< typename LocalFunction::RangeType > &phi )
        {
          u.evaluateQuadrature( quad, phi );
        }

        template< class LocalFunction, class Quadrature>
        static void evaluateQuadrature ( const LocalFunction &u, const Quadrature &quad, std::vector< typename LocalFunction::JacobianRangeType > &phi )
        {
          u.jacobianQuadrature( quad, phi );
        }

        template< class LocalFunction, class Quadrature >
        static void evaluateQuadrature ( const LocalFunction &u, const Quadrature &quad, std::vector< typename LocalFunction::HessianRangeType > &phi )
        {
          u.hessianQuadrature( quad, phi );
        }

        template< class LocalFunction, class Point >
        static void value ( const LocalFunction &u, const Point &x, typename LocalFunction::RangeType &phi )
        {
          u.evaluate( x, phi );
        }

        template< class LocalFunction, class Point >
        static void value ( const LocalFunction &u, const Point &x, typename LocalFunction::JacobianRangeType &phi )
        {
          u.jacobian( x, phi );
        }

        template< class LocalFunction, class Point >
        static void value ( const LocalFunction &u, const Point &x, typename LocalFunction::HessianRangeType &phi )
        {
          u.hessian( x, phi );
        }

        template< class LocalFunction, class Point, class... T >
        static void value ( const LocalFunction &u, const Point &x, std::tuple< T... > &phi )
        {
          Hybrid::forEach( std::index_sequence_for< T... >(), [ &u, &x, &phi ] ( auto i ) { GalerkinOperator::value( u, x, std::get< i >( phi ) ); } );
        }

        template< class Basis, class Point >
        static void values ( const Basis &basis, const Point &x, std::vector< typename Basis::RangeType > &phi )
        {
          basis.evaluateAll( x, phi );
        }

        template< class Basis, class Point >
        static void values ( const Basis &basis, const Point &x, std::vector< typename Basis::JacobianRangeType > &phi )
        {
          basis.jacobianAll( x, phi );
        }

        template< class Basis, class Point >
        static void values ( const Basis &basis, const Point &x, std::vector< typename Basis::HessianRangeType > &phi )
        {
          basis.hessianAll( x, phi );
        }

        template< class Basis, class Point, class... T >
        static void values ( const Basis &basis, const Point &x, std::tuple< std::vector< T >... > &phi )
        {
          Hybrid::forEach( std::index_sequence_for< T... >(), [ &basis, &x, &phi ] ( auto i ) { GalerkinOperator::values( basis, x, std::get< i >( phi ) ); } );
        }

        template< class LocalFunction, class Point >
        static DomainValueType domainValue ( const LocalFunction &u, const Point &x )
        {
          DomainValueType phi;
          value( u, x, phi );
          return phi;
        }

        template <class Weight>
        static DomainValueType domainValue ( const int qpIdx, DomainValueVectorType& vec, const Weight& weight )
        {
          DomainValueType phi;
          Hybrid::forEach( DomainValueIndices(), [ &qpIdx, &vec, &phi, &weight ] ( auto i ) {
              std::get< i > ( phi )  = std::get< i >( vec )[ qpIdx ];
              std::get< i > ( phi ) *= weight;
                } );
          return phi;
        }

        template< class LocalFunction, class Quadrature >
        static void domainValue ( const LocalFunction &u, const Quadrature& quadrature, DomainValueVectorType &result  )
        {
          Hybrid::forEach( DomainValueIndices(), [ &u, &quadrature, &result ] ( auto i ) {
              auto& vec = std::get< i >( result );
              vec.resize( quadrature.nop() );
              ThisType::evaluateQuadrature( u, quadrature, vec );
            } );
        }

        template< class Phi, std::size_t... i >
        static auto value ( const Phi &phi, std::size_t col, std::index_sequence< i... > )
        {
          return std::make_tuple( std::get< i >( phi )[ col ]... );
        }

        template< class... T >
        static auto value ( const std::tuple< std::vector< T >... > &phi, std::size_t col )
        {
          return value( phi, col, std::index_sequence_for< T... >() );
        }

<<<<<<< HEAD
        static void assignRange( RangeValueVectorType& ranges, const std::size_t idx, const RangeValueType& range )
        {
          Hybrid::forEach( RangeValueIndices(), [ &ranges, &idx, &range ] ( auto i ) {
              std::get< i >( ranges )[ idx ] = std::get< i >( range );
            });
        }

        static void assignDomain( DomainValueVectorType& domains, const std::size_t idx, const DomainValueType& domain )
        {
          Hybrid::forEach( DomainValueIndices(), [ &domains, &idx, &domain ] ( auto i ) {
              std::get< i >( domains )[ idx ] = std::get< i >( domain );
            });
        }

        template <class W, class Quadrature>
        static void axpyQuadrature( W& w, const Quadrature& quadrature, RangeValueVectorType& ranges )
        {
          Hybrid::forEach( RangeValueIndices(), [ &w, &quadrature, &ranges ] ( auto i ) {
              w.axpyQuadrature( quadrature, std::get< i >( ranges ) );
            } );
        }

=======
        int interiorQuadratureOrder( const int order ) const
        {
          return 2*order + 3;
          //return (order == 0) ? 3 : 2*order + 1 ;
        }

        int surfaceQuadratureOrder( const int order ) const
        {
          return 2*order + 3;
          //return (order == 0) ? 3 : 2*order + 1 ;
        }
>>>>>>> 58d43421
      public:
        // interior integral

        template< class U, class W >
        void addInteriorIntegral ( const U &u, W &w ) const
        {
          if( !integrands_.init( u.entity() ) )
            return;

          const auto geometry = u.entity().geometry();
<<<<<<< HEAD
          InteriorQuadratureType quadrature( u.entity(), interiorQuadOrder(w.order()) );
=======
          for( const auto qp : InteriorQuadratureType( u.entity(), interiorQuadratureOrder( w.order() ) ) )
          {
            const ctype weight = qp.weight() * geometry.integrationElement( qp.position() );
>>>>>>> 58d43421

          // evaluate u for all quadrature points
          DomainValueVectorType& domains = domainValues_;
          domainValue( u, quadrature, domains );

          auto& ranges = values_;
          resizeRangeValueVector( ranges, quadrature.nop() );

          // evaluate integrands for all quadrature points
          for( const auto qp : quadrature )
          {
            const ctype weight = qp.weight() * geometry.integrationElement( qp.position() );
            assignRange( ranges, qp.index(), integrands_.interior( qp, domainValue( qp.index(), domains, weight ) ) );
          }

          // add to w for all quadrature points
          axpyQuadrature( w, quadrature, ranges );
        }

        template< class U, class J >
        void addLinearizedInteriorIntegral ( const U &u, DomainValueVectorType &phi, J &j ) const
        {
          if( !integrands_.init( u.entity() ) )
            return;

          const auto geometry = u.entity().geometry();
          const auto &domainBasis = j.domainBasisFunctionSet();
          const auto &rangeBasis = j.rangeBasisFunctionSet();

<<<<<<< HEAD
          InteriorQuadratureType quadrature( u.entity(), interiorQuadOrder(rangeBasis.order()) );
          const size_t domainSize = domainBasis.size();
          const size_t quadNop = quadrature.nop();
=======
          for( const auto qp : InteriorQuadratureType( u.entity(), interiorQuadratureOrder(rangeBasis.order()) ) )
          {
            const auto weight = qp.weight() * geometry.integrationElement( qp.position() );
>>>>>>> 58d43421

          auto& basisValues = basisValues_;
          resizeDomainValueVector( basisValues_, domainSize );

          // evaluate u for all quadrature points
          DomainValueVectorType& domains = domainValues_;
          domainValue( u, quadrature, domains );

          rangeValues_.resize( domainSize );
          for( std::size_t col = 0; col < domainSize; ++col )
          {
            resizeRangeValueVector( rangeValues_[ col ], quadNop );
          }

          // evaluate all basis functions and integrands
          for( const auto qp : quadrature )
          {
            values( domainBasis, qp, basisValues );
            const auto weight = qp.weight() * geometry.integrationElement( qp.position() );
            auto integrand = integrands_.linearizedInterior( qp, domainValue( qp.index(), domains, weight ) );
            for( std::size_t col = 0; col < domainSize; ++col )
            {
              assignRange( rangeValues_[ col ], qp.index(), integrand( value( basisValues, col ) ) );
            }
          }

          // add to local matrix for all quadrature points and basis functions
          for( std::size_t col = 0; col < domainSize; ++col )
          {
            LocalMatrixColumn< J > jCol( j, col );
            axpyQuadrature( jCol, quadrature, rangeValues_[ col ] );
          }
        }

        // boundary integral

        template< class Intersection, class U, class W >
        void addBoundaryIntegral ( const Intersection &intersection, const U &u, W &w ) const
        {
          if( !integrands_.init( intersection ) )
            return;

          const auto geometry = intersection.geometry();
<<<<<<< HEAD
          for( const auto qp : SurfaceQuadratureType( gridPart(), intersection, surfaceQuadOrder(w.order()), SurfaceQuadratureType::INSIDE ) )
=======
          for( const auto qp : SurfaceQuadratureType( gridPart(), intersection, surfaceQuadratureOrder(w.order()), SurfaceQuadratureType::INSIDE ) )
>>>>>>> 58d43421
          {
            const ctype weight = qp.weight() * geometry.integrationElement( qp.localPosition() );

            RangeValueType integrand = integrands_.boundary( qp, domainValue( u, qp ) );

            Hybrid::forEach( RangeValueIndices(), [ &qp, &w, &integrand, weight ] ( auto i ) {
                std::get< i >( integrand ) *= weight;
                w.axpy( qp, std::get< i >( integrand ) );
              } );
          }
        }

        template< class Intersection, class U, class J >
        void addLinearizedBoundaryIntegral ( const Intersection &intersection, const U &u, DomainValueVectorType &phi, J &j ) const
        {
          if( !integrands_.init( intersection ) )
            return;

          const auto geometry = intersection.geometry();
          const auto &domainBasis = j.domainBasisFunctionSet();
          const auto &rangeBasis = j.rangeBasisFunctionSet();

<<<<<<< HEAD
          for( const auto qp : SurfaceQuadratureType( gridPart(), intersection, surfaceQuadOrder(rangeBasis.order()), SurfaceQuadratureType::INSIDE ) )
=======
          for( const auto qp : SurfaceQuadratureType( gridPart(), intersection, surfaceQuadratureOrder(rangeBasis.order()), SurfaceQuadratureType::INSIDE ) )
>>>>>>> 58d43421
          {
            const ctype weight = qp.weight() * geometry.integrationElement( qp.localPosition() );

            values( domainBasis, qp, phi );
            auto integrand = integrands_.linearizedBoundary( qp, domainValue( u, qp ) );

            for( std::size_t col = 0, cols = domainBasis.size(); col < cols; ++col )
            {
              LocalMatrixColumn< J > jCol( j, col );
              RangeValueType intPhi = integrand( value( phi, col ) );

              Hybrid::forEach( RangeValueIndices(), [ &qp, &jCol, &intPhi, weight ] ( auto i ) {
                  std::get< i >( intPhi ) *= weight;
                  jCol.axpy( qp, std::get< i >( intPhi ) );
                } );
            }
          }
        }

        // addSkeletonIntegral

      private:
        template< bool conforming, class Intersection, class U, class W >
        void addSkeletonIntegral ( const Intersection &intersection, const U &uIn, const U &uOut, W &wIn ) const
        {
          const auto geometry = intersection.geometry();
<<<<<<< HEAD
          const IntersectionQuadrature< SurfaceQuadratureType, conforming > quadrature( gridPart(), intersection, surfaceQuadOrder(wIn.order()), false );
=======
          const IntersectionQuadrature< SurfaceQuadratureType, conforming > quadrature( gridPart(), intersection, surfaceQuadratureOrder(wIn.order()), false );
>>>>>>> 58d43421
          for( std::size_t qp = 0, nop = quadrature.nop(); qp != nop; ++qp )
          {
            const ctype weight = quadrature.weight( qp ) * geometry.integrationElement( quadrature.localPoint( qp ) );

            const auto qpIn = quadrature.inside()[ qp ];
            const auto qpOut = quadrature.outside()[ qp ];
            std::pair< RangeValueType, RangeValueType > integrand = integrands_.skeleton( qpIn, domainValue( uIn, qpIn ), qpOut, domainValue( uOut, qpOut ) );

            Hybrid::forEach( RangeValueIndices(), [ &qpIn, &wIn, &integrand, weight ] ( auto i ) {
                std::get< i >( integrand.first ) *= weight;
                wIn.axpy( qpIn, std::get< i >( integrand.first ) );
              } );
          }
        }

        template< bool conforming, class Intersection, class U, class W >
        void addSkeletonIntegral ( const Intersection &intersection, const U &uIn, const U &uOut, W &wIn, W &wOut ) const
        {
          const auto geometry = intersection.geometry();
<<<<<<< HEAD
          const IntersectionQuadrature< SurfaceQuadratureType, conforming > quadrature( gridPart(), intersection, surfaceQuadOrder(std::max( wIn.order(), wOut.order() )), false );
=======
          const IntersectionQuadrature< SurfaceQuadratureType, conforming > quadrature( gridPart(), intersection, surfaceQuadratureOrder(std::max( wIn.order(), wOut.order() )), false );
>>>>>>> 58d43421
          for( std::size_t qp = 0, nop = quadrature.nop(); qp != nop; ++qp )
          {
            const ctype weight = quadrature.weight( qp ) * geometry.integrationElement( quadrature.localPoint( qp ) );

            const auto qpIn = quadrature.inside()[ qp ];
            const auto qpOut = quadrature.outside()[ qp ];
            std::pair< RangeValueType, RangeValueType > integrand = integrands_.skeleton( qpIn, domainValue( uIn, qpIn ), qpOut, domainValue( uOut, qpOut ) );

            Hybrid::forEach( RangeValueIndices(), [ &qpIn, &wIn, &qpOut, &wOut, &integrand, weight ] ( auto i ) {
                std::get< i >( integrand.first ) *= weight;
                wIn.axpy( qpIn, std::get< i >( integrand.first ) );

                std::get< i >( integrand.second ) *= weight;
                wOut.axpy( qpOut, std::get< i >( integrand.second ) );
              } );
          }
        }

        template< bool conforming, class Intersection, class U, class J >
        void addLinearizedSkeletonIntegral ( const Intersection &intersection, const U &uIn, const U &uOut, DomainValueVectorType &phiIn, DomainValueVectorType &phiOut, J &jInIn, J &jOutIn ) const
        {
          const auto &domainBasisIn = jInIn.domainBasisFunctionSet();
          const auto &domainBasisOut = jOutIn.domainBasisFunctionSet();

          const auto &rangeBasisIn = jInIn.rangeBasisFunctionSet();

          const auto geometry = intersection.geometry();
<<<<<<< HEAD
          const IntersectionQuadrature< SurfaceQuadratureType, conforming > quadrature( gridPart(), intersection, surfaceQuadOrder(rangeBasisIn.order()), false );
=======
          const IntersectionQuadrature< SurfaceQuadratureType, conforming > quadrature( gridPart(), intersection, surfaceQuadratureOrder(rangeBasisIn.order()), false );
>>>>>>> 58d43421
          for( std::size_t qp = 0, nop = quadrature.nop(); qp != nop; ++qp )
          {
            const ctype weight = quadrature.weight( qp ) * geometry.integrationElement( quadrature.localPoint( qp ) );

            const auto qpIn = quadrature.inside()[ qp ];
            const auto qpOut = quadrature.outside()[ qp ];

            values( domainBasisIn, qpIn, phiIn );
            values( domainBasisOut, qpOut, phiOut );

            auto integrand = integrands_.linearizedSkeleton( qpIn, domainValue( uIn, qpIn ), qpOut, domainValue( uOut, qpOut ) );
            for( std::size_t col = 0, cols = domainBasisIn.size(); col < cols; ++col )
            {
              LocalMatrixColumn< J > jInInCol( jInIn, col );
              std::pair< RangeValueType, RangeValueType > intPhi = integrand.first( value( phiIn, col ) );

              Hybrid::forEach( RangeValueIndices(), [ &qpIn, &jInInCol, &intPhi, weight ] ( auto i ) {
                  std::get< i >( intPhi.first ) *= weight;
                  jInInCol.axpy( qpIn, std::get< i >( intPhi.first ) );
                } );
            }
            for( std::size_t col = 0, cols = domainBasisOut.size(); col < cols; ++col )
            {
              LocalMatrixColumn< J > jOutInCol( jOutIn, col );
              std::pair< RangeValueType, RangeValueType > intPhi = integrand.second( value( phiOut, col ) );

              Hybrid::forEach( RangeValueIndices(), [ &qpIn, &jOutInCol, &intPhi, weight ] ( auto i ) {
                  std::get< i >( intPhi.first ) *= weight;
                  jOutInCol.axpy( qpIn, std::get< i >( intPhi.first ) );
                } );
            }
          }
        }

        template< bool conforming, class Intersection, class U, class J >
        void addLinearizedSkeletonIntegral ( const Intersection &intersection, const U &uIn, const U &uOut, DomainValueVectorType &phiIn, DomainValueVectorType &phiOut, J &jInIn, J &jOutIn, J &jInOut, J &jOutOut ) const
        {
          const auto &domainBasisIn = jInIn.domainBasisFunctionSet();
          const auto &domainBasisOut = jOutIn.domainBasisFunctionSet();

          const auto &rangeBasisIn = jInIn.rangeBasisFunctionSet();
          const auto &rangeBasisOut = jInOut.rangeBasisFunctionSet();

          const auto geometry = intersection.geometry();
<<<<<<< HEAD
          const IntersectionQuadrature< SurfaceQuadratureType, conforming > quadrature( gridPart(), intersection, surfaceQuadOrder(std::max( rangeBasisIn.order(), rangeBasisOut.order() )), false );
=======
          const IntersectionQuadrature< SurfaceQuadratureType, conforming > quadrature( gridPart(), intersection, surfaceQuadratureOrder(std::max( rangeBasisIn.order(), rangeBasisOut.order() )), false );
>>>>>>> 58d43421
          for( std::size_t qp = 0, nop = quadrature.nop(); qp != nop; ++qp )
          {
            const ctype weight = quadrature.weight( qp ) * geometry.integrationElement( quadrature.localPoint( qp ) );

            const auto qpIn = quadrature.inside()[ qp ];
            const auto qpOut = quadrature.outside()[ qp ];

            values( domainBasisIn, qpIn, phiIn );
            values( domainBasisOut, qpOut, phiOut );

            auto integrand = integrands_.linearizedSkeleton( qpIn, domainValue( uIn, qpIn ), qpOut, domainValue( uOut, qpOut ) );
            for( std::size_t col = 0, cols = domainBasisIn.size(); col < cols; ++col )
            {
              LocalMatrixColumn< J > jInInCol( jInIn, col );
              LocalMatrixColumn< J > jInOutCol( jInOut, col );
              std::pair< RangeValueType, RangeValueType > intPhi = integrand.first( value( phiIn, col ) );

              Hybrid::forEach( RangeValueIndices(), [ &qpIn, &jInInCol, &qpOut, &jInOutCol, &intPhi, weight ] ( auto i ) {
                  std::get< i >( intPhi.first ) *= weight;
                  jInInCol.axpy( qpIn, std::get< i >( intPhi.first ) );

                  std::get< i >( intPhi.second ) *= weight;
                  jInOutCol.axpy( qpOut, std::get< i >( intPhi.second ) );
                } );
            }
            for( std::size_t col = 0, cols = domainBasisOut.size(); col < cols; ++col )
            {
              LocalMatrixColumn< J > jOutInCol( jOutIn, col );
              LocalMatrixColumn< J > jOutOutCol( jOutOut, col );
              std::pair< RangeValueType, RangeValueType > intPhi = integrand.second( value( phiOut, col ) );

              Hybrid::forEach( RangeValueIndices(), [ &qpIn, &jOutInCol, &qpOut, &jOutOutCol, &intPhi, weight ] ( auto i ) {
                  std::get< i >( intPhi.first ) *= weight;
                  jOutInCol.axpy( qpIn, std::get< i >( intPhi.first ) );

                  std::get< i >( intPhi.second ) *= weight;
                  jOutOutCol.axpy( qpOut, std::get< i >( intPhi.second ) );
                } );
            }
          }
        }

      public:
        template< class Intersection, class U, class... W >
        void addSkeletonIntegral ( const Intersection &intersection, const U &uIn, const U &uOut, W &... w ) const
        {
          if( !integrands_.init( intersection ) )
            return;

          if( intersection.conforming() )
            addSkeletonIntegral< true >( intersection, uIn, uOut, w... );
          else
            addSkeletonIntegral< false >( intersection, uIn, uOut, w... );
        }

        template< class Intersection, class U, class... J >
        void addLinearizedSkeletonIntegral ( const Intersection &intersection, const U &uIn, const U &uOut, DomainValueVectorType &phiIn, DomainValueVectorType &phiOut, J &... j ) const
        {
          if( !integrands_.init( intersection ) )
            return;

          if( intersection.conforming() )
            addLinearizedSkeletonIntegral< true >( intersection, uIn, uOut, phiIn, phiOut, j... );
          else
            addLinearizedSkeletonIntegral< false >( intersection, uIn, uOut, phiIn, phiOut, j... );
        }

        // constructor

        template< class... Args >
        explicit GalerkinOperator ( const GridPartType &gridPart, Args &&... args )
          : gridPart_( gridPart ), integrands_( std::forward< Args >( args )... ),
            interiorQuadOrder_(0), surfaceQuadOrder_(0)
        {}
        void setQuadratureOrders(unsigned int interior, unsigned int surface)
        {
          interiorQuadOrder_ = interior;
          surfaceQuadOrder_ = surface;
        }

        IntegrandsType &model() const
        {
          return integrands_;
        }

      private:
        template< class GridFunction, class DiscreteFunction >
        void evaluate ( const GridFunction &u, DiscreteFunction &w, std::false_type ) const
        {
          w.clear();

          TemporaryLocalFunction< typename DiscreteFunction::DiscreteFunctionSpaceType > wLocal( w.space() );

          for( const EntityType &entity : elements( gridPart(), Partitions::interiorBorder ) )
          {
            const auto uLocal = u.localFunction( entity );

            wLocal.init( entity );
            wLocal.clear();

            if( integrands_.hasInterior() )
              addInteriorIntegral( uLocal, wLocal );

            if( integrands_.hasBoundary() && entity.hasBoundaryIntersections() )
            {
              for( const auto &intersection : intersections( gridPart(), entity ) )
              {
                if( intersection.boundary() )
                  addBoundaryIntegral( intersection, uLocal, wLocal );
              }
            }

            w.addLocalDofs( entity, wLocal.localDofVector() );
          }

          w.communicate();
        }

        template< class GridFunction, class DiscreteFunction >
        void evaluate ( const GridFunction &u, DiscreteFunction &w, std::true_type ) const
        {
          w.clear();

          TemporaryLocalFunction< typename DiscreteFunction::DiscreteFunctionSpaceType > wInside( w.space() ), wOutside( w.space() );

          const auto &indexSet = gridPart().indexSet();
          for( const EntityType &inside : elements( gridPart(), Partitions::interiorBorder ) )
          {
            const auto uInside = u.localFunction( inside );

            wInside.init( inside );
            wInside.clear();

            if( integrands_.hasInterior() )
              addInteriorIntegral( uInside, wInside );

            for( const auto &intersection : intersections( gridPart(), inside ) )
            {
              if( intersection.boundary() )
              {
                if( integrands_.hasBoundary() )
                  addBoundaryIntegral( intersection, uInside, wInside );
              }
              else if( intersection.neighbor() )
              {
                const EntityType &outside = intersection.outside();

                if( outside.partitionType() != InteriorEntity )
                  addSkeletonIntegral( intersection, uInside, u.localFunction( outside ), wInside );
                else if( indexSet.index( inside ) < indexSet.index( outside ) )
                {
                  wOutside.init( outside );
                  wOutside.clear();
                  addSkeletonIntegral( intersection, uInside, u.localFunction( outside ), wInside, wOutside );
                  w.addLocalDofs( outside, wOutside.localDofVector() );
                }
              }
            }

            w.addLocalDofs( inside, wInside.localDofVector() );
          }

          w.communicate();
        }

      public:
        template< class GridFunction, class DiscreteFunction >
        void evaluate ( const GridFunction &u, DiscreteFunction &w ) const
        {
          static_assert( std::is_same< typename GridFunction::GridPartType, GridPartType >::value, "Argument 'u' and Integrands must be defined on the same grid part." );
          static_assert( std::is_same< typename DiscreteFunction::GridPartType, GridPartType >::value, "Argument 'w' and Integrands must be defined on the same grid part." );

          if( integrands_.hasSkeleton() )
            evaluate( u, w, std::true_type() );
          else
            evaluate( u, w, std::false_type() );
        }

        // assemble

      private:
        template< class GridFunction, class JacobianOperator >
        void assemble ( const GridFunction &u, JacobianOperator &jOp, std::false_type ) const
        {
          typedef TemporaryLocalMatrix< typename JacobianOperator::DomainSpaceType, typename JacobianOperator::RangeSpaceType > TemporaryLocalMatrixType;

          DiagonalStencil< typename JacobianOperator::DomainSpaceType, typename JacobianOperator::RangeSpaceType > stencil( jOp.domainSpace(), jOp.rangeSpace() );
          jOp.reserve( stencil );
          jOp.clear();

          const std::size_t maxNumLocalDofs = jOp.domainSpace().blockMapper().maxNumDofs() * jOp.domainSpace().localBlockSize;
          DomainValueVectorType phi = makeDomainValueVector( maxNumLocalDofs );

          TemporaryLocalMatrixType jOpLocal( jOp.domainSpace(), jOp.rangeSpace() );

          for( const EntityType &entity : elements( gridPart(), Partitions::interiorBorder ) )
          {
            const auto uLocal = u.localFunction( entity );

            jOpLocal.init( entity, entity );
            jOpLocal.clear();

            if( integrands_.hasInterior() )
              addLinearizedInteriorIntegral( uLocal, phi, jOpLocal );

            if( integrands_.hasBoundary() && entity.hasBoundaryIntersections() )
            {
              for( const auto &intersection : intersections( gridPart(), entity ) )
              {
                if( intersection.boundary() )
                  addLinearizedBoundaryIntegral( intersection, uLocal, phi, jOpLocal );
              }
            }

            jOp.addLocalMatrix( entity, entity, jOpLocal );
          }

          jOp.communicate();
        }

        template< class GridFunction, class JacobianOperator >
        void assemble ( const GridFunction &u, JacobianOperator &jOp, std::true_type ) const
        {
          typedef TemporaryLocalMatrix< typename JacobianOperator::DomainSpaceType, typename JacobianOperator::RangeSpaceType > TemporaryLocalMatrixType;

          DiagonalAndNeighborStencil< typename JacobianOperator::DomainSpaceType, typename JacobianOperator::RangeSpaceType > stencil( jOp.domainSpace(), jOp.rangeSpace() );
          jOp.reserve( stencil );
          jOp.clear();

          const std::size_t maxNumLocalDofs = jOp.domainSpace().blockMapper().maxNumDofs() * jOp.domainSpace().localBlockSize;
          DomainValueVectorType phiIn = makeDomainValueVector( maxNumLocalDofs );
          DomainValueVectorType phiOut = makeDomainValueVector( maxNumLocalDofs );

          TemporaryLocalMatrixType jOpInIn( jOp.domainSpace(), jOp.rangeSpace() ), jOpOutIn( jOp.domainSpace(), jOp.rangeSpace() );
          TemporaryLocalMatrixType jOpInOut( jOp.domainSpace(), jOp.rangeSpace() ), jOpOutOut( jOp.domainSpace(), jOp.rangeSpace() );

          const auto &indexSet = gridPart().indexSet();
          for( const EntityType &inside : elements( gridPart(), Partitions::interiorBorder ) )
          {
            const auto uIn = u.localFunction( inside );

            jOpInIn.init( inside, inside );
            jOpInIn.clear();

            if( integrands_.hasInterior() )
              addLinearizedInteriorIntegral( uIn, phiIn, jOpInIn );

            for( const auto &intersection : intersections( gridPart(), inside ) )
            {
              if( intersection.boundary() )
              {
                if( integrands_.hasBoundary() )
                  addLinearizedBoundaryIntegral( intersection, uIn, phiIn, jOpInIn );
              }
              else if( intersection.neighbor() )
              {
                const EntityType &outside = intersection.outside();

                jOpOutIn.init( outside, inside );
                jOpOutIn.clear();

                if( outside.partitionType() != InteriorEntity )
                  addLinearizedSkeletonIntegral( intersection, uIn, u.localFunction( outside ), phiIn, phiOut, jOpInIn, jOpOutIn );
                else if( indexSet.index( inside ) < indexSet.index( outside ) )
                {
                  jOpInOut.init( inside, outside );
                  jOpInOut.clear();
                  jOpOutOut.init( outside, outside );
                  jOpOutOut.clear();

                  addLinearizedSkeletonIntegral( intersection, uIn, u.localFunction( outside ), phiIn, phiOut, jOpInIn, jOpOutIn, jOpInOut, jOpOutOut );

                  jOp.addLocalMatrix( inside, outside, jOpInOut );
                  jOp.addLocalMatrix( outside, outside, jOpOutOut );
                }

                jOp.addLocalMatrix( outside, inside, jOpOutIn );
              }
            }

            jOp.addLocalMatrix( inside, inside, jOpInIn );
          }

          jOp.communicate();
        }

      public:
        template< class GridFunction, class JacobianOperator >
        void assemble ( const GridFunction &u, JacobianOperator &jOp ) const
        {
          static_assert( std::is_same< typename GridFunction::GridPartType, GridPartType >::value, "Argument 'u' and Integrands must be defined on the same grid part." );
          static_assert( std::is_same< typename JacobianOperator::DomainSpaceType::GridPartType, GridPartType >::value, "Argument 'jOp' and Integrands must be defined on the same grid part." );
          static_assert( std::is_same< typename JacobianOperator::RangeSpaceType::GridPartType, GridPartType >::value, "Argument 'jOp' and Integrands must be defined on the same grid part." );

          if( integrands_.hasSkeleton() )
            assemble( u, jOp, std::true_type() );
          else
            assemble( u, jOp, std::false_type() );
        }

        // accessors

        const GridPartType &gridPart () const { return gridPart_; }

        unsigned int interiorQuadOrder(unsigned int order) const { return interiorQuadOrder_==0 ? 2*order+3:interiorQuadOrder_; }
        unsigned int surfaceQuadOrder(unsigned int order)  const { return surfaceQuadOrder_==0 ? 2*order+3:surfaceQuadOrder_; }

      private:
        const GridPartType &gridPart_;
        mutable IntegrandsType integrands_;
        unsigned int interiorQuadOrder_;
        unsigned int surfaceQuadOrder_;

        mutable std::vector< RangeValueVectorType > rangeValues_;
        mutable RangeValueVectorType  values_;
        mutable DomainValueVectorType basisValues_;
        mutable DomainValueVectorType domainValues_;

      };

    } // namespace Impl




    // GalerkinOperator
    // ----------------

    template< class Integrands, class DomainFunction, class RangeFunction = DomainFunction >
    struct GalerkinOperator
      : public virtual Operator< DomainFunction, RangeFunction >
    {
      typedef DomainFunction DomainFunctionType;
      typedef RangeFunction RangeFunctionType;

      static_assert( std::is_same< typename DomainFunctionType::GridPartType, typename RangeFunctionType::GridPartType >::value, "DomainFunction and RangeFunction must be defined on the same grid part." );

      typedef typename RangeFunctionType::GridPartType GridPartType;

      template< class... Args >
      explicit GalerkinOperator ( const GridPartType &gridPart, Args &&... args )
        : impl_( gridPart, std::forward< Args >( args )... )
      {}

      void setQuadratureOrders(unsigned int interior, unsigned int surface) { impl_.setQuadratureOrders(interior,surface); }

      virtual void operator() ( const DomainFunctionType &u, RangeFunctionType &w ) const final override
      {
        impl_.evaluate( u, w );
      }

      template< class GridFunction >
      void operator() ( const GridFunction &u, RangeFunctionType &w ) const
      {
        return impl_.evaluate( u, w );
      }

      const GridPartType &gridPart () const { return impl_.gridPart(); }

      typedef Integrands ModelType;
      typedef Integrands DirichletModelType;
      ModelType &model() const { return impl_.model(); }

    protected:
      Impl::GalerkinOperator< Integrands > impl_;
    };



    // DifferentiableGalerkinOperator
    // ------------------------------

    template< class Integrands, class JacobianOperator >
    class DifferentiableGalerkinOperator
      : public GalerkinOperator< Integrands, typename JacobianOperator::DomainFunctionType, typename JacobianOperator::RangeFunctionType >,
        public DifferentiableOperator< JacobianOperator >
    {
      typedef GalerkinOperator< Integrands, typename JacobianOperator::DomainFunctionType, typename JacobianOperator::RangeFunctionType > BaseType;

    public:
      typedef JacobianOperator JacobianOperatorType;

      typedef typename BaseType::DomainFunctionType DomainFunctionType;
      typedef typename BaseType::RangeFunctionType RangeFunctionType;
      typedef typename DomainFunctionType::DiscreteFunctionSpaceType DomainSpaceType;
      typedef typename RangeFunctionType::DiscreteFunctionSpaceType RangeSpaceType;

      typedef typename BaseType::GridPartType GridPartType;

      template< class... Args >
      explicit DifferentiableGalerkinOperator ( const DomainSpaceType &dSpace, const RangeSpaceType &rSpace,
                       Args &&... args )
        : BaseType( rSpace.gridPart(), std::forward< Args >( args )... ),
          dSpace_(dSpace), rSpace_(rSpace)
      {}

      virtual void jacobian ( const DomainFunctionType &u, JacobianOperatorType &jOp ) const final override
      {
        impl_.assemble( u, jOp );
      }

      template< class GridFunction >
      void jacobian ( const GridFunction &u, JacobianOperatorType &jOp ) const
      {
        impl_.assemble( u, jOp );
      }

      const DomainSpaceType& domainSpace() const
      {
        return dSpace_;
      }
      const RangeSpaceType& rangeSpace() const
      {
        return rSpace_;
      }

    protected:
      using BaseType::impl_;
      const DomainSpaceType &dSpace_;
      const RangeSpaceType &rSpace_;
    };



    // AutomaticDifferenceGalerkinOperator
    // -----------------------------------

    template< class Integrands, class DomainFunction, class RangeFunction >
    class AutomaticDifferenceGalerkinOperator
      : public GalerkinOperator< Integrands, DomainFunction, RangeFunction >,
        public AutomaticDifferenceOperator< DomainFunction, RangeFunction >
    {
      typedef GalerkinOperator< Integrands, DomainFunction, RangeFunction > BaseType;
      typedef AutomaticDifferenceOperator< DomainFunction, RangeFunction > AutomaticDifferenceOperatorType;

    public:
      typedef typename BaseType::GridPartType GridPartType;

      template< class... Args >
      explicit AutomaticDifferenceGalerkinOperator ( const GridPartType &gridPart, Args &&... args )
        : BaseType( gridPart, std::forward< Args >( args )... ), AutomaticDifferenceOperatorType()
      {}
    };



    // ModelDifferentiableGalerkinOperator
    // -----------------------------------

    template < class LinearOperator, class ModelIntegrands >
    struct ModelDifferentiableGalerkinOperator
      : public DifferentiableGalerkinOperator< ModelIntegrands, LinearOperator >
    {
      typedef DifferentiableGalerkinOperator< ModelIntegrands, LinearOperator > BaseType;

      typedef typename ModelIntegrands::ModelType ModelType;

      typedef typename LinearOperator::DomainFunctionType RangeFunctionType;
      typedef typename LinearOperator::RangeSpaceType DiscreteFunctionSpaceType;

      ModelDifferentiableGalerkinOperator ( ModelType &model, const DiscreteFunctionSpaceType &dfSpace )
        : BaseType( dfSpace.gridPart(), model )
      {}

      template< class GridFunction >
      void apply ( const GridFunction &u, RangeFunctionType &w ) const
      {
        (*this)( u, w );
      }

      template< class GridFunction >
      void apply ( const GridFunction &u, LinearOperator &jOp ) const
      {
        (*this).jacobian( u, jOp );
      }
    };



    // GalerkinScheme
    // --------------

    template< class Integrands, class LinearOperator, class InverseOperator, bool addDirichletBC >
    struct GalerkinScheme
    {
      typedef InverseOperator InverseOperatorType;
      typedef Integrands ModelType;
      using DifferentiableOperatorType = std::conditional_t< addDirichletBC,
         DirichletWrapperOperator< DifferentiableGalerkinOperator< Integrands, LinearOperator >>,
         DifferentiableGalerkinOperator< Integrands, LinearOperator > >;

      typedef typename DifferentiableOperatorType::DomainFunctionType DomainFunctionType;
      typedef typename DifferentiableOperatorType::RangeFunctionType RangeFunctionType;
      typedef typename DifferentiableOperatorType::JacobianOperatorType LinearOperatorType;

      typedef RangeFunctionType DiscreteFunctionType;
      typedef typename RangeFunctionType::DiscreteFunctionSpaceType DiscreteFunctionSpaceType;

      typedef typename DiscreteFunctionSpaceType::FunctionSpaceType FunctionSpaceType;
      typedef typename DiscreteFunctionSpaceType::GridPartType GridPartType;

      typedef LinearOperator JacobianOperatorType;

      typedef Dune::Fem::NewtonInverseOperator< LinearOperatorType, InverseOperator > NewtonOperatorType;
      typedef InverseOperator LinearInverseOperatorType;
      typedef typename NewtonOperatorType::ErrorMeasureType ErrorMeasureType;

      struct SolverInfo
      {
        SolverInfo ( bool converged, int linearIterations, int nonlinearIterations )
          : converged( converged ), linearIterations( linearIterations ), nonlinearIterations( nonlinearIterations )
        {}

        bool converged;
        int linearIterations, nonlinearIterations;
      };

      GalerkinScheme ( const DiscreteFunctionSpaceType &dfSpace, Integrands &integrands, ParameterReader parameter = Parameter::container() )
        : dfSpace_( dfSpace ),
          fullOperator_( dfSpace, dfSpace, std::move( integrands ) ),
          parameter_( std::move( parameter ) ),
          linearOperator_( "assembled elliptic operator", dfSpace, dfSpace ),
          invOp_(parameter_)
      {}

      void setQuadratureOrders(unsigned int interior, unsigned int surface) { fullOperator().setQuadratureOrders(interior,surface); }

      const DifferentiableOperatorType &fullOperator() const { return fullOperator_; }
      DifferentiableOperatorType &fullOperator() { return fullOperator_; }

      void constraint ( DiscreteFunctionType &u ) const {}

      template< class GridFunction >
      void operator() ( const GridFunction &u, DiscreteFunctionType &w ) const
      {
        fullOperator()( u, w );
      }

      void setErrorMeasure(ErrorMeasureType &errorMeasure) const
      {
        invOp_.setErrorMeasure(errorMeasure);
      }

      SolverInfo solve ( const DiscreteFunctionType &rhs, DiscreteFunctionType &solution ) const
      {
        invOp_.bind(fullOperator());
        DiscreteFunctionType rhs0 = rhs;
        setZeroConstraints( rhs0 );
        invOp_( rhs0, solution );
        invOp_.unbind();
        return SolverInfo( invOp_.converged(), invOp_.linearIterations(), invOp_.iterations() );
      }
      SolverInfo solve ( DiscreteFunctionType &solution ) const
      {
        DiscreteFunctionType bnd( solution );
        bnd.clear();
        return solve(bnd, solution);
      }

      template< class GridFunction >
      const LinearOperatorType &assemble ( const GridFunction &ubar )
      {
        fullOperator().jacobian( ubar, linearOperator_ );
        return linearOperator_;
      }

      const DiscreteFunctionSpaceType &space () const { return dfSpace_; }
      const GridPartType &gridPart () const { return space().gridPart(); }
      ModelType &model() const { return fullOperator().model(); }

      std::enable_if_t<addDirichletBC,void>
      setConstraints( DomainFunctionType &u ) const
      {
        fullOperator().setConstraints( u );
      }
      std::enable_if_t<addDirichletBC,void>
      setConstraints( const typename DiscreteFunctionType::RangeType &value, DiscreteFunctionType &u ) const
      {
        fullOperator().setConstraints( value, u );
      }
      std::enable_if_t<addDirichletBC,void>
      setConstraints( const DiscreteFunctionType &u, DiscreteFunctionType &v ) const
      {
        fullOperator().setConstraints( u, v );
      }
      std::enable_if_t<addDirichletBC,void>
      subConstraints( const DiscreteFunctionType &u, DiscreteFunctionType &v ) const
      {
        fullOperator().subConstraints( u, v );
      }
    protected:
      std::enable_if_t<addDirichletBC,void>
      setZeroConstraints( DiscreteFunctionType &u ) const { fullOperator().setConstraints( typename DiscreteFunctionType::RangeType(0), u ); }
      void setZeroConstraints( ... ) const { }
      const DiscreteFunctionSpaceType &dfSpace_;
      DifferentiableOperatorType fullOperator_;
      ParameterReader parameter_;
      LinearOperatorType linearOperator_;
      mutable NewtonOperatorType invOp_;
    };

  } // namespace Fem

} // namespace Dune

#endif // #ifndef DUNE_FEM_SCHEMES_GALERKIN_HH<|MERGE_RESOLUTION|>--- conflicted
+++ resolved
@@ -207,7 +207,6 @@
           return value( phi, col, std::index_sequence_for< T... >() );
         }
 
-<<<<<<< HEAD
         static void assignRange( RangeValueVectorType& ranges, const std::size_t idx, const RangeValueType& range )
         {
           Hybrid::forEach( RangeValueIndices(), [ &ranges, &idx, &range ] ( auto i ) {
@@ -230,7 +229,6 @@
             } );
         }
 
-=======
         int interiorQuadratureOrder( const int order ) const
         {
           return 2*order + 3;
@@ -242,7 +240,6 @@
           return 2*order + 3;
           //return (order == 0) ? 3 : 2*order + 1 ;
         }
->>>>>>> 58d43421
       public:
         // interior integral
 
@@ -253,13 +250,7 @@
             return;
 
           const auto geometry = u.entity().geometry();
-<<<<<<< HEAD
           InteriorQuadratureType quadrature( u.entity(), interiorQuadOrder(w.order()) );
-=======
-          for( const auto qp : InteriorQuadratureType( u.entity(), interiorQuadratureOrder( w.order() ) ) )
-          {
-            const ctype weight = qp.weight() * geometry.integrationElement( qp.position() );
->>>>>>> 58d43421
 
           // evaluate u for all quadrature points
           DomainValueVectorType& domains = domainValues_;
@@ -289,15 +280,9 @@
           const auto &domainBasis = j.domainBasisFunctionSet();
           const auto &rangeBasis = j.rangeBasisFunctionSet();
 
-<<<<<<< HEAD
-          InteriorQuadratureType quadrature( u.entity(), interiorQuadOrder(rangeBasis.order()) );
+          InteriorQuadratureType quadrature( u.entity(), interiorQuadratureOrder(rangeBasis.order()) );
           const size_t domainSize = domainBasis.size();
           const size_t quadNop = quadrature.nop();
-=======
-          for( const auto qp : InteriorQuadratureType( u.entity(), interiorQuadratureOrder(rangeBasis.order()) ) )
-          {
-            const auto weight = qp.weight() * geometry.integrationElement( qp.position() );
->>>>>>> 58d43421
 
           auto& basisValues = basisValues_;
           resizeDomainValueVector( basisValues_, domainSize );
@@ -341,11 +326,7 @@
             return;
 
           const auto geometry = intersection.geometry();
-<<<<<<< HEAD
-          for( const auto qp : SurfaceQuadratureType( gridPart(), intersection, surfaceQuadOrder(w.order()), SurfaceQuadratureType::INSIDE ) )
-=======
           for( const auto qp : SurfaceQuadratureType( gridPart(), intersection, surfaceQuadratureOrder(w.order()), SurfaceQuadratureType::INSIDE ) )
->>>>>>> 58d43421
           {
             const ctype weight = qp.weight() * geometry.integrationElement( qp.localPosition() );
 
@@ -368,11 +349,7 @@
           const auto &domainBasis = j.domainBasisFunctionSet();
           const auto &rangeBasis = j.rangeBasisFunctionSet();
 
-<<<<<<< HEAD
-          for( const auto qp : SurfaceQuadratureType( gridPart(), intersection, surfaceQuadOrder(rangeBasis.order()), SurfaceQuadratureType::INSIDE ) )
-=======
           for( const auto qp : SurfaceQuadratureType( gridPart(), intersection, surfaceQuadratureOrder(rangeBasis.order()), SurfaceQuadratureType::INSIDE ) )
->>>>>>> 58d43421
           {
             const ctype weight = qp.weight() * geometry.integrationElement( qp.localPosition() );
 
@@ -399,11 +376,7 @@
         void addSkeletonIntegral ( const Intersection &intersection, const U &uIn, const U &uOut, W &wIn ) const
         {
           const auto geometry = intersection.geometry();
-<<<<<<< HEAD
-          const IntersectionQuadrature< SurfaceQuadratureType, conforming > quadrature( gridPart(), intersection, surfaceQuadOrder(wIn.order()), false );
-=======
           const IntersectionQuadrature< SurfaceQuadratureType, conforming > quadrature( gridPart(), intersection, surfaceQuadratureOrder(wIn.order()), false );
->>>>>>> 58d43421
           for( std::size_t qp = 0, nop = quadrature.nop(); qp != nop; ++qp )
           {
             const ctype weight = quadrature.weight( qp ) * geometry.integrationElement( quadrature.localPoint( qp ) );
@@ -423,11 +396,7 @@
         void addSkeletonIntegral ( const Intersection &intersection, const U &uIn, const U &uOut, W &wIn, W &wOut ) const
         {
           const auto geometry = intersection.geometry();
-<<<<<<< HEAD
-          const IntersectionQuadrature< SurfaceQuadratureType, conforming > quadrature( gridPart(), intersection, surfaceQuadOrder(std::max( wIn.order(), wOut.order() )), false );
-=======
           const IntersectionQuadrature< SurfaceQuadratureType, conforming > quadrature( gridPart(), intersection, surfaceQuadratureOrder(std::max( wIn.order(), wOut.order() )), false );
->>>>>>> 58d43421
           for( std::size_t qp = 0, nop = quadrature.nop(); qp != nop; ++qp )
           {
             const ctype weight = quadrature.weight( qp ) * geometry.integrationElement( quadrature.localPoint( qp ) );
@@ -455,11 +424,7 @@
           const auto &rangeBasisIn = jInIn.rangeBasisFunctionSet();
 
           const auto geometry = intersection.geometry();
-<<<<<<< HEAD
-          const IntersectionQuadrature< SurfaceQuadratureType, conforming > quadrature( gridPart(), intersection, surfaceQuadOrder(rangeBasisIn.order()), false );
-=======
           const IntersectionQuadrature< SurfaceQuadratureType, conforming > quadrature( gridPart(), intersection, surfaceQuadratureOrder(rangeBasisIn.order()), false );
->>>>>>> 58d43421
           for( std::size_t qp = 0, nop = quadrature.nop(); qp != nop; ++qp )
           {
             const ctype weight = quadrature.weight( qp ) * geometry.integrationElement( quadrature.localPoint( qp ) );
@@ -504,11 +469,7 @@
           const auto &rangeBasisOut = jInOut.rangeBasisFunctionSet();
 
           const auto geometry = intersection.geometry();
-<<<<<<< HEAD
-          const IntersectionQuadrature< SurfaceQuadratureType, conforming > quadrature( gridPart(), intersection, surfaceQuadOrder(std::max( rangeBasisIn.order(), rangeBasisOut.order() )), false );
-=======
           const IntersectionQuadrature< SurfaceQuadratureType, conforming > quadrature( gridPart(), intersection, surfaceQuadratureOrder(std::max( rangeBasisIn.order(), rangeBasisOut.order() )), false );
->>>>>>> 58d43421
           for( std::size_t qp = 0, nop = quadrature.nop(); qp != nop; ++qp )
           {
             const ctype weight = quadrature.weight( qp ) * geometry.integrationElement( quadrature.localPoint( qp ) );
