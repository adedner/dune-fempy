--- conflicted
+++ resolved
@@ -84,7 +84,6 @@
         typedef decltype( makeDomainValueVector( 0u ) ) DomainValueVectorType;
         typedef decltype( makeRangeValueVector( 0u ) )  RangeValueVectorType;
 
-<<<<<<< HEAD
         static void resizeDomainValueVector ( DomainValueVectorType& vec, const std::size_t size )
         {
           Hybrid::forEach( DomainValueIndices(), [ &vec, &size ] ( auto i ) {
@@ -99,8 +98,6 @@
             } );
         }
 
-=======
->>>>>>> 9946c473
         template< class LocalFunction, class Quad >
         static void evalquad ( const LocalFunction &u, const Quad &quad, std::vector< typename LocalFunction::RangeType > &phi )
         {
@@ -234,13 +231,7 @@
             return;
 
           const auto geometry = u.entity().geometry();
-<<<<<<< HEAD
           InteriorQuadratureType quadrature( u.entity(), interiorQuadOrder(w.order()) );
-=======
-          for( const auto qp : InteriorQuadratureType( u.entity(), interiorQuadOrder(w.order()) ) )
-          {
-            const ctype weight = qp.weight() * geometry.integrationElement( qp.position() );
->>>>>>> 9946c473
 
           // evaluate u for all quadrature points
           DomainValueVectorType& domEval = domainValues_;
@@ -274,57 +265,6 @@
           InteriorQuadratureType quad( u.entity(), interiorQuadOrder(rangeBasis.order()) );
           const size_t domainSize = domainBasis.size();
           const size_t quadNop = quad.nop();
-<<<<<<< HEAD
-=======
-
-          auto& basisValues = basisValues_;
-          Hybrid::forEach( RangeValueIndices(), [ &domainSize, &basisValues ] ( auto i ) {
-              std::get< i >( basisValues ).resize( domainSize );
-            });
-
-
-          DomainValueVectorType& domEval = domainValues_;
-          domainValue( u, quad, domEval );
-
-          rangeValues_.resize( domainSize );
-          for( std::size_t col = 0; col < domainSize; ++col )
-          {
-            auto& ranges = rangeValues_[ col ];
-            Hybrid::forEach( RangeValueIndices(), [ &quadNop, &ranges ] ( auto i ) {
-                std::get< i >( ranges ).resize( quadNop );
-              });
-          }
-
-          for( const auto qp : quad )
-          {
-            values( domainBasis, qp, basisValues );
-            const auto weight = qp.weight() * geometry.integrationElement( qp.position() );
-            auto integrand = integrands_.linearizedInterior( qp, domainVec( qp.index(), domEval, weight ) );
-            for( std::size_t col = 0; col < domainSize; ++col )
-            {
-              auto& ranges = rangeValues_[ col ];
-              RangeValueType intPhi = integrand( value( basisValues, col ) );
-              Hybrid::forEach( RangeValueIndices(), [ &quadNop, &ranges, &intPhi, &qp, &col ] ( auto i ) {
-                  std::get< i >( ranges )[ qp.index() ] = std::get< i >( intPhi );
-              });
-            }
-          }
-
-          for( std::size_t col = 0, cols = domainBasis.size(); col < cols; ++col )
-          {
-            LocalMatrixColumn< J > jCol( j, col );
-            auto& ranges = rangeValues_[ col ];
-
-            Hybrid::forEach( RangeValueIndices(), [ &quad, &jCol, &ranges ] ( auto i ) {
-                //std::get< i >( intPhi ) *= weight;
-                jCol.axpy( quad, std::get< i >( ranges ) );
-              } );
-          }
-          /*
-          for( const auto qp : InteriorQuadratureType( u.entity(), interiorQuadOrder(rangeBasis.order()) ) )
-          {
-            const auto weight = qp.weight() * geometry.integrationElement( qp.position() );
->>>>>>> 9946c473
 
           auto& basisValues = basisValues_;
           resizeDomainValueVector( basisValues_, domainSize );
@@ -355,7 +295,6 @@
               });
             }
           }
-<<<<<<< HEAD
 
           // add to local matrix for all quadrature points and basis functions
           for( std::size_t col = 0, cols = domainBasis.size(); col < cols; ++col )
@@ -365,9 +304,6 @@
 
             axpyQuadrature( jCol, quad, ranges );
           }
-=======
-          */
->>>>>>> 9946c473
         }
 
         // boundary integral
@@ -837,10 +773,7 @@
         unsigned int surfaceQuadOrder_;
 
         mutable std::vector< RangeValueVectorType > rangeValues_;
-<<<<<<< HEAD
         mutable RangeValueVectorType  values_;
-=======
->>>>>>> 9946c473
         mutable DomainValueVectorType basisValues_;
         mutable DomainValueVectorType domainValues_;
 
