#ifndef DUNE_FEMPY_PY_DISCRETEFUNCTION_HH
#define DUNE_FEMPY_PY_DISCRETEFUNCTION_HH


#include <dune/fempy/pybind11/pybind11.hh>

#include <dune/common/typeutilities.hh>


#if HAVE_DUNE_ISTL
#include <dune/istl/bvector.hh>
#include <dune/python/istl/bvector.hh>
#endif // #if HAVE_DUNE_ISTL

#include <cstddef>

#include <string>
#include <type_traits>
#include <utility>
#include <dune/fem/function/vectorfunction/vectorfunction.hh>
#include <dune/fem/space/common/interpolate.hh>
<<<<<<< HEAD
=======
#include <dune/fem/common/localcontribution.hh>

>>>>>>> fd7e2e5d
#include <dune/fempy/py/common/numpyvector.hh>
#include <dune/fempy/py/function/grid.hh>
#include <dune/fempy/py/grid/function.hh>
#include <dune/fempy/py/grid/restrictprolong.hh>
#include <dune/fempy/py/space.hh>


namespace Dune
{

  namespace FemPy
  {

    namespace detail
    {

#if HAVE_DUNE_ISTL
      template< class A , class B>
      inline static const BlockVector<A , B> &getBlockVector (const  BlockVector< A,B > &vector ) noexcept
      {
        return vector;
      }

      template< class A, class B>
      inline static BlockVector<A , B> &setBlockVector (  BlockVector< A,B > &vector ) noexcept
      {
        return vector;
      }

#endif //#if HAVE_DUNE_ISTL


      //create a SFINAE so that if the type is a ISTL blockvector we instead return the self.dofVector.array() instead of just the dofVector in the other cases

      //SFINAE checks whether getBlockVector is a valid function call for ISTL block matrix and also gives
      //priority
      // not sure whatthe class... options



      //if it's of istl blockvector type return the array otherwise do the other stuff
      template< class DF , class ... options>
      inline static auto returnDofVector (DF &self, PriorityTag<2> )
      -> decltype(  getBlockVector(std::declval< DF&>().dofVector().array())   )
      {
           return self.dofVector().array();
      }



      // I'd like to enable this second one as well
      template< class DF,class ... options >
      inline static auto returnDofVector (DF &self, PriorityTag<1> )
      -> decltype(  std::declval< DF&>().dofVector()   )
      {
           return self.dofVector();
      }



      // registerRestrictProlong
      // -----------------------

      template< class DF >
      inline static std::enable_if_t< std::is_same< decltype( std::declval< const Dune::Fem::DefaultLocalRestrictProlong< typename DF::DiscreteFunctionSpaceType > & >().needCommunication() ), bool >::value >
      registerRestrictProlong ( pybind11::module module, PriorityTag< 1 > )
      {
        typedef typename DF::GridPartType::GridType Grid;

        detail::clsVirtualizedRestrictProlong< Grid >( module ).def( pybind11::init( [] ( DF &df ) {
            return new VirtualizedRestrictProlong< Grid >( df );
          } ), pybind11::keep_alive< 1, 2 >() );
        pybind11::implicitly_convertible< DF, VirtualizedRestrictProlong< Grid > >();
      }

      template< class DF >
      inline static void registerRestrictProlong ( pybind11::module module, PriorityTag< 0 > )
      {}

      template< class DF >
      inline static void registerRestrictProlong ( pybind11::module module )
      {
        registerRestrictProlong< DF >( module, PriorityTag< 42 >() );
      }



      // registerDiscreteFunctionConstructor
      // -----------------------------------

      // specialization for NumPy discrete function, since they require a constructor taking a DoF vector
      template< class Space, class Field, class... options >
      inline static void registerDiscreteFunctionConstructor ( pybind11::class_< Dune::Fem::VectorDiscreteFunction< Space, Dune::FemPy::NumPyVector< Field > >, options... > cls, PriorityTag< 2 > )
      {
        typedef Dune::Fem::VectorDiscreteFunction< Space, Dune::FemPy::NumPyVector< Field > > DF;
        typedef typename DF::VectorType VectorType;

        using pybind11::operator""_a;

        cls.def( pybind11::init( [] ( const Space &space, std::string name, pybind11::buffer dof ) {
            VectorType *vec = new VectorType( std::move( dof ) );
            return new DF( std::move( name ), space, *vec );
          } ), "space"_a, "name"_a, "dof"_a, pybind11::keep_alive< 1, 2 >(), pybind11::keep_alive< 1, 4 >() );
      }

      template< class DF, class... options >
      inline static auto registerDiscreteFunctionConstructor ( pybind11::class_< DF, options... > cls, PriorityTag< 1 > )
        -> std::enable_if_t< std::is_constructible< DF, const std::string &, const typename DF::DiscreteFunctionSpaceType & >::value >
      {
        using pybind11::operator""_a;

        cls.def( pybind11::init( [] ( const typename DF::DiscreteFunctionSpaceType &space, std::string name ) {
            return new DF( std::move( name ), space );
          } ), "space"_a, "name"_a, pybind11::keep_alive< 1, 2 >() );
      }

      template< class DF, class... options >
      inline static void registerDiscreteFunctionConstructor ( pybind11::class_< DF, options... > cls, PriorityTag< 0 > )
      {}

      template< class DF, class... options >
      inline static void registerDiscreteFunctionConstructor ( pybind11::class_< DF, options... > cls )
      {
        registerDiscreteFunctionConstructor( cls, PriorityTag< 42 >() );
      }

      //register method if data method already available



#if HAVE_DUNE_ISTL
      template < class DofVector, class... options >
      inline static auto registerDofVectorBuffer ( pybind11::class_< DofVector, options... > cls, PriorityTag< 2 > )
       -> void_t< decltype( getBlockVector(std::declval<  DofVector& >().array() ) )  >
      {
        //check if BlockVector Is already registered if not register it
        typedef std::decay_t< decltype( getBlockVector( std::declval< DofVector& >().array() ) ) > BlockVector;

        if( !pybind11::already_registered< BlockVector >() )
          Python::registerBlockVector< BlockVector >( cls );

        typedef typename DofVector::FieldType Field;

        //try just getting rid of return type so that it works for dimrange2
        //cls.def( "__getitem__", [] ( const DofVector &self, std::size_t index ) -> Field {
        cls.def( "__getitem__", [] ( const DofVector &self, std::size_t index ) {
            if( index < self.array().size() )
              return getBlockVector(self.array())[index];
            else
              throw pybind11::index_error();
          });
        cls.def( "__setitem__", [] ( DofVector &self, std::size_t index, Field value ) {
            if( index < self.array().size() )
              return setBlockVector(self.array())[index] = value;
            else
              throw pybind11::index_error();
          });

      }
#endif



      // registerDofVectorBuffer
      // -----------------------

      template < class DofVector, class... options >
      inline static auto registerDofVectorBuffer ( pybind11::class_< DofVector, options... > cls, PriorityTag< 1 > )
        -> std::enable_if_t< std::is_convertible< decltype( std::declval< DofVector >().array().data() ), const typename DofVector::FieldType & >::value >
      {
        typedef typename DofVector::FieldType Field;

        cls.def_buffer( [] ( DofVector &self ) -> pybind11::buffer_info {
            return pybind11::buffer_info(
                self.array().data(),                                    /* Pointer to buffer */
                sizeof( Field ),                                        /* Size of one scalar */
                pybind11::format_descriptor< Field >::format(),         /* Python struct-style format descriptor */
                1,                                                      /* Number of dimensions */
                { self.array().size() },                                /* Buffer dimensions */
                { sizeof( Field ) }                                     /* Strides (in bytes) for each index */
            );
          } ); // , pybind11::keep_alive< 0, 1 >() );

        cls.def( "__getitem__", [] ( const DofVector &self, std::size_t index ) -> Field {
            if( index < self.array().size() )
              return self.array().data()[index];
            else
              throw pybind11::index_error();
          });
        cls.def( "__setitem__", [] ( DofVector &self, std::size_t index, Field value ) {
            if( index < self.array().size() )
              return self.array().data()[index] = value;
            else
              throw pybind11::index_error();
          });




         //need to define method that returns the underlying BlockVector object so I think use .array
        // this property should be read only
        cls.def_property_readonly( "array", [] (DofVector &self) {std::cout << &self << " " << &(self.array()) << std::endl; return self.array();} );

      }

      template< class DofVector, class... options >
      inline static void registerDofVectorBuffer ( pybind11::class_< DofVector, options... > cls, PriorityTag< 0 > )
      {}

      template< class DofVector, class... options >
      inline static void registerDofVectorBuffer ( pybind11::class_< DofVector, options... > cls )
      {
        registerDofVectorBuffer( cls, PriorityTag< 42 >() );
      }



      // registerDiscreteFunction
      // ------------------------

      template< class DF, class... options >
      inline static void registerDiscreteFunction ( pybind11::module module, pybind11::class_< DF, options... > cls )
      {
        typedef typename DF::DiscreteFunctionSpaceType Space;
        typedef typename DF::GridPartType GridPart;
        typedef typename GridPart::template Codim<0>::EntityType Entity;
        typedef typename DF::RangeType Value;

        using pybind11::operator""_a;

        detail::registerGridFunction< DF >( module, cls );

        detail::clsVirtualizedGridFunction< GridPart, Value >( module ).def( pybind11::init( [] ( DF &df ) {
            return new VirtualizedGridFunction< GridPart, Value >( pyGridFunction( df ) );
          } ) );
        pybind11::implicitly_convertible< DF, VirtualizedGridFunction< GridPart, Value > >();

        registerRestrictProlong< DF >( module );

        cls.def_property_readonly( "space", [] ( pybind11::object self ) { return getSpace( self.cast< const DF & >(), self ); } );
        cls.def_property_readonly( "size", [] ( DF &self ) { return self.size(); } );

        registerDiscreteFunctionConstructor( cls );

        cls.def( "copy", [] ( DF &self ) {
            pybind11::object copy = pybind11::cast( new DF( self ), pybind11::return_value_policy::take_ownership );
            // keep alive discrete function space until copy dies, too
            pybind11::detail::keep_alive_impl( copy, pybind11::detail::get_object_handle( &self.space(), pybind11::detail::get_type_info( typeid( Space ) ) ) );
            return copy;
          } );

        cls.def( "clear", [] ( DF &self ) { self.clear(); } );
        cls.def( "assign", [] ( DF &self, const DF &other ) { self.assign( other ); }, "other"_a );

        typedef VirtualizedGridFunction< GridPart, typename Space::RangeType > GridFunction;
        cls.def( "_interpolate", [] ( DF &self, const GridFunction &gf ) {
            Fem::interpolate( gf, self );
          }, "gridFunction"_a );
        cls.def( "_interpolate", [] ( DF &self, typename Space::RangeType value ) {
            const auto gf = simpleGridFunction( self.space().gridPart(), [ value ] ( typename DF::DomainType ) { return value; }, 0 );
            Fem::interpolate( gf, self );
          }, "value"_a );

        //put all this that follows behind SFINAE or maybe just the readonly dofVector
        typedef typename DF::DofVectorType DofVector;
        if( !pybind11::already_registered< DofVector >() )
        {
          auto clsDof = pybind11::class_< DofVector >( module, "DofVector", pybind11::buffer_protocol() );

          clsDof.def_property_readonly( "size", [] ( DofVector &self ) { return self.array().size(); } );
          clsDof.def( "__len__", [] ( const DofVector &self ) { return self.array().size(); } );
          clsDof.def( "assign", [] ( DofVector &self, const DofVector &other ) { self = other; }, "other"_a );

          registerDofVectorBuffer( clsDof );
        }

<<<<<<< HEAD
        cls.def_property_readonly( "dofVector", [] ( DF &self ) { return returnDofVector(self, PriorityTag<2>()); } );

=======
        cls.def_property_readonly( "dofVector", [] ( DF &self ) -> DofVector & { return self.dofVector(); } ); // , pybind11::return_value_policy::reference_internal );

        typedef Dune::Fem::AddLocalContribution<DF> AddLocalContrib;
        auto clsAddContrib =
          Dune::Python::insertClass<AddLocalContrib>(module, "AddLocalContribution",
          Dune::Python::GenerateTypeName("AddLocalContribution",MetaType<DF>()),
          Dune::Python::IncludeFiles({"dune/fem/common/localcontribution.hh"}));
        if (clsAddContrib.second)
        {
          auto cls = clsAddContrib.first;
          cls.def("bind",[] (AddLocalContrib &self, const Entity &entity)
              { self.bind(entity); },
            pybind11::keep_alive< 1, 2 >() );
          cls.def("unbind",[] (AddLocalContrib &self)
              { self.unbind(); } );
        }
        cls.def( "addLocalContribution", [] ( DF &self ) {
            auto ret = std::make_unique<AddLocalContrib>(self);
            return ret;
          }, pybind11::keep_alive< 0, 1 >(),
             pybind11::return_value_policy::take_ownership );

        typedef Dune::Fem::SetLocalContribution<DF> SetLocalContrib;
        auto clsSetContrib =
          Dune::Python::insertClass<SetLocalContrib>(module, "SetLocalContribution",
          Dune::Python::GenerateTypeName("SetLocalContribution",MetaType<DF>()),
          Dune::Python::IncludeFiles({"dune/fem/common/localcontribution.hh"}));
        if (clsSetContrib.second)
        {
          auto cls = clsSetContrib.first;
          cls.def("bind",[] (SetLocalContrib &self, const Entity &entity)
              { self.bind(entity); },
            pybind11::keep_alive< 1, 2 >() );
          cls.def("unbind",[] (SetLocalContrib &self)
              { self.unbind(); } );
          cls.def("__getitem__",[] (SetLocalContrib &self, const std::size_t idx)
              { return self[idx]; } );
          cls.def("__setitem__",[] (SetLocalContrib &self, const std::size_t idx, double value)
              { self[idx] = value; } );
        }
        cls.def( "setLocalContribution", [] ( DF &self ) {
            auto ret = std::make_unique<SetLocalContrib>(self);
            return ret;
          }, pybind11::keep_alive< 0, 1 >(),
             pybind11::return_value_policy::take_ownership );
>>>>>>> fd7e2e5d
      }


    } // namespace detail



    // registerDiscreteFunction
    // ------------------------

    template< class DF, class... options >
    inline static void registerDiscreteFunction ( pybind11::module module, pybind11::class_< DF, options... > cls )
    {
      detail::registerDiscreteFunction( module, cls );
    }

  } // namespace FemPy

} // namespace Dune

#endif // #ifndef DUNE_FEMPY_PY_DISCRETEFUNCTION_HH<|MERGE_RESOLUTION|>--- conflicted
+++ resolved
@@ -19,11 +19,8 @@
 #include <utility>
 #include <dune/fem/function/vectorfunction/vectorfunction.hh>
 #include <dune/fem/space/common/interpolate.hh>
-<<<<<<< HEAD
-=======
 #include <dune/fem/common/localcontribution.hh>
 
->>>>>>> fd7e2e5d
 #include <dune/fempy/py/common/numpyvector.hh>
 #include <dune/fempy/py/function/grid.hh>
 #include <dune/fempy/py/grid/function.hh>
@@ -300,11 +297,8 @@
           registerDofVectorBuffer( clsDof );
         }
 
-<<<<<<< HEAD
         cls.def_property_readonly( "dofVector", [] ( DF &self ) { return returnDofVector(self, PriorityTag<2>()); } );
 
-=======
-        cls.def_property_readonly( "dofVector", [] ( DF &self ) -> DofVector & { return self.dofVector(); } ); // , pybind11::return_value_policy::reference_internal );
 
         typedef Dune::Fem::AddLocalContribution<DF> AddLocalContrib;
         auto clsAddContrib =
@@ -349,7 +343,6 @@
             return ret;
           }, pybind11::keep_alive< 0, 1 >(),
              pybind11::return_value_policy::take_ownership );
->>>>>>> fd7e2e5d
       }
 
 
