#ifndef NS_BASE_SCHEME
#define NS_BASE_SCHEME
template <class Scheme>
struct NSBaseScheme
{
  typedef typename Scheme::ProblemType ProblemType;
  typedef typename Scheme::GridPartType GridPartType;
  typedef typename GridPartType::GridType HGridType;
  typedef typename Scheme::FullFunctionSpaceType FunctionSpaceType;

  NSBaseScheme( GridPartType &gridPart, double viscosity, int problemNumber, double timestep )
  : gridPart_( gridPart ),
    viscosity_(viscosity),
    timeProvider_( gridPart_.grid() ),
    timestep_( timestep )
  {
    switch (problemNumber)
    {
      case 0: problemPtr_ = new ChannelFlow<FunctionSpaceType>( timeProvider_, viscosity_, timestepStokes_, timestepBurgers_ ); break;
      case 1: problemPtr_ = new VorticityFlow<FunctionSpaceType>( timeProvider_, viscosity_, timestepStokes_, timestepBurgers_ ); break;
      case 2: problemPtr_ = new MovingPlate<FunctionSpaceType>( timeProvider_, viscosity_, timestepStokes_, timestepBurgers_ ); break;
      case 3: problemPtr_ = new CouetteFlow<FunctionSpaceType>( timeProvider_, viscosity_, timestepStokes_, timestepBurgers_ ); break;
      case 4: problemPtr_ = new KarmanVortexStreet<FunctionSpaceType>( timeProvider_, viscosity_, timestepStokes_, timestepBurgers_ ); break;
      default: problemPtr_ = new ChannelFlow<FunctionSpaceType>( timeProvider_, viscosity_, timestepStokes_, timestepBurgers_ ); break;
    }
    timeProvider_.init( timestep_ );
  }
  ~NSBaseScheme() { delete problemPtr_; }
  void next()
  {
    timeProvider_.next( timestep_ );
  }
  double time()
  {
    return timeProvider_.time();
  }
<<<<<<< HEAD
  const double viscosity_ = 0.02;
=======
  GridPartType &gridPart_;
  const double viscosity_; //  = 0.02;
>>>>>>> 31dd661a
  const double timestepfactor_ = 0.29289321881;
  const double factor_ = 0.58578643762;
  const double viscosityActual_ = viscosity_*factor_;
  const double timestepStokes_ = 1./timestepfactor_;
  const double timestepBurgers_ = 1./( 1. - 2.*timestepfactor_ );
  Dune::Fem::GridTimeProvider< HGridType > timeProvider_;
  double timestep_;
  ProblemType* problemPtr_ = 0;
};
#endif // NS_BASE_SCHEME<|MERGE_RESOLUTION|>--- conflicted
+++ resolved
@@ -34,12 +34,8 @@
   {
     return timeProvider_.time();
   }
-<<<<<<< HEAD
-  const double viscosity_ = 0.02;
-=======
   GridPartType &gridPart_;
   const double viscosity_; //  = 0.02;
->>>>>>> 31dd661a
   const double timestepfactor_ = 0.29289321881;
   const double factor_ = 0.58578643762;
   const double viscosityActual_ = viscosity_*factor_;
