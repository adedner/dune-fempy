
# coding: utf-8

#
# # Crystal Demo [(Notebook)][1]
#
# [1]: _downloads/crystal.ipynb
#
# This is a demo that demonstrates crystallisation on the surface of a liquid due to cooling. See
# http://www.ctcms.nist.gov/fipy/examples/phase/generated/examples.phase.anisotropy.html for more details.

# In[ ]:


from __future__ import print_function
try:
    get_ipython().magic('matplotlib inline # can also use notebook or nbagg')
except:
    pass


# We want to solve the following system of equations of variables $\phi$ (phase field) and $T$ (temperature field)
#
# \begin{gather}
# \tau \frac{\partial \phi}{\partial t} = \nabla \cdot D \nabla \phi + \phi(1-\phi)m(\phi, T), \\
# \frac{\partial T}{\partial t} = D_T \nabla^2 T + \frac{\partial \phi}{\partial t},
# \end{gather}
#
# where $D_T$ = 2.25, m is given by
#
# \begin{equation}
# m(\phi, T) = \phi - \frac{1}{2} - \frac{\kappa_1}{\pi} \arctan(\kappa_2 T),
# \end{equation}
#
# D is given by
#
# \begin{equation}
# D = \alpha^2(1+c\beta)\left(\begin{array}{cc}
# 1 + c\beta & -c \frac{\partial \beta}{\partial \psi} \\
# c \frac{\partial \beta}{\partial \psi} & 1+c\beta
# \end{array}\right),
# \end{equation}
#
# $\beta = \frac{1-\Phi^2}{1+\Phi^2}$, $\Phi = \tan \left( \frac{N}{2} \psi \right)$, $\psi = \theta + \arctan \left(\frac{\partial \phi/ \partial y}{\partial \phi / \partial x} \right)$ and $\theta$, $N$ are constants.
#
# Let us first set up the parameters for the problem.

# In[ ]:


alpha        = 0.015
tau          = 3.e-4
kappa1       = 0.9
kappa2       = 20.
c            = 0.02
N            = 6.


# We define the initial data.

# In[ ]:


def initial(x):
    r  = (x-[6,6]).two_norm
    return [ 0 if r>0.3 else 1, -0.5 ]


# As we will be discretising in time, we define the unknown data as $u = (\phi_1, \Delta T_1)$, while given data (from the previous time step) is $u_n = (\phi_0, \Delta T_0)$ and test function $v = (v_0, v_1)$.

# In[ ]:


from dune.ufl import Space
from ufl import TestFunction, TrialFunction, Coefficient, Constant, triangle
dimDomain = 2     # we are solving this in 2d
dimRange = 2      # we have a system with two unknowns
uflSpace = Space(dimDomain, dimRange)
u = TrialFunction(uflSpace)
v = TestFunction(uflSpace)
un = Coefficient(uflSpace)   # coefficient used in ufl for old solution
dt = Constant(triangle)      # set to time step size later on


# For the numerical scheme, we discretise the time derivatives in the usual way, and we obtain the weak form by multiplying by a test function and integrating by parts. We also express the system using vectors.
#
# This gets us the following equation.
#
# \begin{equation}
# \int \left( \alpha^2 \frac{dt}{\tau} (D_n\nabla \phi_1) \cdot \nabla v_0 + dt \ D_T \nabla T_1 \cdot \nabla v_1 + \textbf{u} \cdot \textbf{v} - \textbf{s} \cdot \textbf{v} \right) \ dx
# =
# \int (\textbf{u}_n \cdot \textbf{v} - \phi_0 v_1) \ dx
# \end{equation}
#
# where
#
# \begin{equation}
# \textbf{s} = \left( \frac{dt}{\tau}\phi_1(1-\phi_1)m(\phi_1, T_1), \phi_1 \right)^T
# \end{equation}
#
# and
#
# $D_n$ is the anisotropic diffusion using the previous solution $\textbf{u}_n$ to compute the entries.
#
# First we put in the right hand side which only contains explicit data.

# In[ ]:


from ufl import inner, dx
a_ex = (inner(un, v) - inner(un[0], v[1])) * dx


# For the left hand side we have the spatial derivatives and the implicit parts.

# In[ ]:


from ufl import pi, atan, atan_2, tan, grad, as_vector, inner, dot
psi        = pi/8.0 + atan_2(grad(un[0])[1], (grad(un[0])[0]))
Phi        = tan(N / 2.0 * psi)
beta       = (1.0 - Phi*Phi) / (1.0 + Phi*Phi)
dbeta_dPhi = -2.0 * N * Phi / (1.0 + Phi*Phi)
fac        = 1.0 + c * beta
diag       = fac * fac
offdiag    = -fac * c * dbeta_dPhi
d0         = as_vector([diag, offdiag])
d1         = as_vector([-offdiag, diag])
m          = u[0] - 0.5 - kappa1 / pi*atan(kappa2*u[1])
s          = as_vector([dt / tau * u[0] * (1.0 - u[0]) * m, u[0]])
a_im = (alpha*alpha*dt / tau * (inner(dot(d0, grad(u[0])), grad(v[0])[0]) +
                                inner(dot(d1, grad(u[0])), grad(v[0])[1]))
       + 2.25 * dt * inner(grad(u[1]), grad(v[1]))
       + inner(u,v) - inner(s,v)) * dx

equation = a_im == a_ex


# We set up the grid, the space, and we set the solution to the initial function. We use the default dof storage available in ```dune-fem``` - this can be changed for example to ```istl,eigen``` or ```petsc```.

# In[ ]:


import dune.fem as fem
from dune.grid import Marker, cartesianDomain
import dune.create as create
order = 1
<<<<<<< HEAD
domain = grid.cartesianDomain([4,4],[8,8],[3,3])
grid_view = create.view("adaptive", grid="ALUConform",
                    constructor=domain, dimgrid=dimDomain)
space = create.space("Lagrange", grid_view, dimrange=dimRange,
=======
domain = cartesianDomain([4,4],[8,8],[3,3])
grid   = create.view("adaptive", grid="ALUConform",
                    constructor=domain, dimgrid=dimDomain)
space = create.space("lagrange", grid, dimrange=dimRange,
>>>>>>> 455d39f6
                order=order, storage="fem")
initial_gf = create.function("global", grid_view, "initial", order+1, initial)
solution   = space.interpolate(initial_gf, name="solution")
solution_n = solution.copy()


# We set up the model and the scheme with some parameters:

# In[ ]:


model  = create.model("elliptic", grid_view, equation, coefficients={un:solution_n} )
solverParameters = {
        "fem.solver.newton.tolerance": 1e-5,
        "fem.solver.newton.linabstol": 1e-8,
        "fem.solver.newton.linreduction": 1e-8,
        "fem.solver.newton.verbose": 0,
        "fem.solver.newton.linear.verbose": 0
    }
scheme = create.scheme("h1", space, model, solver="gmres",
        parameters=solverParameters)


# We set up the adaptive method. We start with a marking strategy based on the value of the gradient of the phase field variable:

# In[ ]:


def mark(element):
    solutionLocal = solution.localFunction(element)
    grad = solutionLocal.jacobian(element.geometry.referenceElement.center)
    if grad[0].infinity_norm > 1.2:
      return Marker.refine if element.level < maxLevel else Marker.keep
    else:
      return Marker.coarsen


# We do the initial refinement of the grid.

# In[ ]:


maxLevel = 11
hgrid    = grid_view.hierarchicalGrid
hgrid.globalRefine(6)
for i in range(0,maxLevel):
    hgrid.mark(mark)
    fem.adapt(hgrid,[solution])
    fem.loadBalance(hgrid,[solution])
    solution.interpolate(initial_gf)
    print(grid_view.size(0),end=" ")
print()


# We define a method for matplotlib output.

# In[ ]:


from numpy import amin, amax, linspace
from matplotlib import pyplot
from IPython import display

def matplot(grid_view, solution, show=range(dimRange)):
    triangulation = grid_view.triangulation()
    subfig = 101+(len(show)+1)*10
    # plot the grid
    pyplot.subplot(subfig)
    pyplot.gca().set_aspect('equal')
    pyplot.gca().locator_params(tight=True, nbins=3)
    pyplot.triplot(triangulation, antialiased=True, linewidth=0.2, color='black')
    # add the data
    for p in show:
        pyplot.subplot(subfig+p+1)
        pyplot.gca().set_aspect('equal')
        pyplot.gca().locator_params(tight=True, nbins=3)
        data = solution.pointData()
        levels = linspace(amin(data[:,p]), amax(data[:,p]), 256)
        pyplot.tricontourf(triangulation, data[:,p], cmap=pyplot.cm.rainbow, levels=levels)

    # pyplot.show()
    display.clear_output(wait=True)
    display.display(pyplot.gcf())


# In[ ]:


pyplot.figure()

from dune.fem.function import levelFunction, partitionFunction
<<<<<<< HEAD
tk = grid_view.writeVTK("crystal", pointdata=[solution],
       celldata=[levelFunction(grid_view), partitionFunction(grid_view)], number=0)
=======
vtk = grid.sequencedVTK("crystal", pointdata=[solution],
       celldata=[levelFunction(grid), partitionFunction(grid)])
>>>>>>> 455d39f6

matplot(grid_view,solution, [0])


# Some constants needed for the time loop:

# In[ ]:


timeStep     = 0.0005
model.setConstant(dt,timeStep)
t        = 0.0


# Finally we set up the time loop and solve the problem - each time this cell is run the simulation will progress to the given ```endTime``` and then the result is shown. Just rerun it multiple times while increasing the ```endTime``` to progress the simulation further - this might take a bit...

# In[ ]:


endTime = 0.05
while t < endTime:
    solution_n.assign(solution)
    scheme.solve(target=solution)
    print(t,grid_view.size(0),end="\r")
    t += timeStep
    hgrid.mark(mark)
    fem.adapt(hgrid,[solution])
    fem.loadBalance(hgrid,[solution])
    # vtk()
print()


# In[ ]:


pyplot.figure()
matplot(grid_view, solution)<|MERGE_RESOLUTION|>--- conflicted
+++ resolved
@@ -145,17 +145,10 @@
 from dune.grid import Marker, cartesianDomain
 import dune.create as create
 order = 1
-<<<<<<< HEAD
 domain = grid.cartesianDomain([4,4],[8,8],[3,3])
 grid_view = create.view("adaptive", grid="ALUConform",
                     constructor=domain, dimgrid=dimDomain)
 space = create.space("Lagrange", grid_view, dimrange=dimRange,
-=======
-domain = cartesianDomain([4,4],[8,8],[3,3])
-grid   = create.view("adaptive", grid="ALUConform",
-                    constructor=domain, dimgrid=dimDomain)
-space = create.space("lagrange", grid, dimrange=dimRange,
->>>>>>> 455d39f6
                 order=order, storage="fem")
 initial_gf = create.function("global", grid_view, "initial", order+1, initial)
 solution   = space.interpolate(initial_gf, name="solution")
@@ -247,13 +240,8 @@
 pyplot.figure()
 
 from dune.fem.function import levelFunction, partitionFunction
-<<<<<<< HEAD
-tk = grid_view.writeVTK("crystal", pointdata=[solution],
+vtk = grid_view.writeVTK("crystal", pointdata=[solution],
        celldata=[levelFunction(grid_view), partitionFunction(grid_view)], number=0)
-=======
-vtk = grid.sequencedVTK("crystal", pointdata=[solution],
-       celldata=[levelFunction(grid), partitionFunction(grid)])
->>>>>>> 455d39f6
 
 matplot(grid_view,solution, [0])
 
