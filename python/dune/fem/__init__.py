from __future__ import print_function

import dune.common

from ._fem import *
from ._adaptation import adapt, loadBalance

from . import view as view
from . import space as space
from . import discretefunction as discretefunction
from . import operator as operator
from . import scheme as scheme
from . import function as function
from . import model as model

registry = {}

registry["view"] = {
         "adaptive"   : view.adaptiveLeafGridView,
         "filtered"   : view.filteredGridView,
         "geometry"   : view.geometryGridView
     }
registry["space"] = {
         "Lagrange"     : space.lagrange,
         "DGONB"        : space.dgonb,
         "FiniteVolume" : space.finiteVolume,
         "P1Bubble"     : space.p1Bubble,
         "combined"     : space.combined,
         "tuple"        : space.combined
     }
registry["discretefunction"] = {
         "adaptive" : discretefunction.adaptive,
         "fem"      : discretefunction.adaptive,
         "istl"     : discretefunction.istl,
         "eigen"    : discretefunction.eigen,
         "petsc"    : discretefunction.petsc
     }
registry["operator"] = {
        "galerkin"   : operator.galerkin
    }
registry["solver"] = {
         "fem"         : discretefunction.femsolver,
         "pardg"       : discretefunction.pardgsolver,
         "femoem"      : discretefunction.oemfemsolver,
         "istl"        : discretefunction.istlsolver,
         "suitesparse" : discretefunction.suitesparsesolver,
         "eigen"       : discretefunction.eigensolver,
         "viennacl"    : discretefunction.viennaclsolver,
         "petsc"       : discretefunction.petscsolver
     }
registry["scheme"] = {
         "h1"         : scheme.h1,
         "h1galerkin" : scheme.h1Galerkin,
         "dg"         : scheme.dg,
         "dggalerkin" : scheme.dgGalerkin,
         "galerkin"   : scheme.galerkin,
         "linearized" : scheme.linearized,
         "mvdg"       : scheme.nvdg,
         "stokes"     : scheme.stokes,
         "burgers"    : scheme.burgers
     }
registry["function"] = {
         "global"     : function.globalFunction,
         "local"      : function.localFunction,
         "cpp"        : function.cppFunction,
         "ufl"        : function.uflFunction,
         "numpy"      : function.numpyFunction,
         "levels"     : function.levelFunction,
         "partitions" : function.partitionFunction,
         "discrete"   : function.discreteFunction
     }
registry["model"] = {
         "elliptic"   : model.elliptic,
<<<<<<< HEAD
         "split"      : model.splitdomain
=======
         "integrands" : model.integrands
>>>>>>> 0b151d4c
     }<|MERGE_RESOLUTION|>--- conflicted
+++ resolved
@@ -71,9 +71,6 @@
      }
 registry["model"] = {
          "elliptic"   : model.elliptic,
-<<<<<<< HEAD
-         "split"      : model.splitdomain
-=======
+         "split"      : model.splitdomain,
          "integrands" : model.integrands
->>>>>>> 0b151d4c
      }