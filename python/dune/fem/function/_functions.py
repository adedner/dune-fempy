--- conflicted
+++ resolved
@@ -83,14 +83,10 @@
     df = dune.fem.discretefunction.module(storage, dfIncludes, dfTypeName).DiscreteFunction(space,name)
     if expr is None:
         df.clear()
-<<<<<<< HEAD
-
-=======
     elif ufl and isinstance(expr, ufl.core.expr.Expr):
         raise ValueError("Cannot process ufl expression, yet")
     else:
         df.interpolate(expr)
->>>>>>> 25f51a16
     return df
     # this needs to work
     # return GridCoefficient(df)
