--- conflicted
+++ resolved
@@ -8,10 +8,7 @@
 import os.path
 import re
 
-<<<<<<< HEAD
-=======
 from .. import femmpi
->>>>>>> 052bbea6
 from ..generator import generator
 
 myGenerator = generator.Generator("Scheme")
