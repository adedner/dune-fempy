--- conflicted
+++ resolved
@@ -13,11 +13,7 @@
 
 from dune.generator.generator import SimpleGenerator
 
-<<<<<<< HEAD
 def solve( scheme, target=None, name=None ):
-=======
-def solve(scheme, rhs=None, target=None, name=None, assemble=True):
->>>>>>> dc13bacd
     import dune.create as create
     if target == None:
         if name == None:
