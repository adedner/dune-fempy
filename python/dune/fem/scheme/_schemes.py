--- conflicted
+++ resolved
@@ -97,11 +97,7 @@
     return module(storage, includes, typeName).Scheme(space, model, name, parameters)
 
 
-<<<<<<< HEAD
-def h1(space, model, storage="fem", parameters={}):
-=======
-def h1(space, model, name="tmp", storage=None, parameters={}):
->>>>>>> dc13bacd
+def h1(space, model, storage=None, parameters={}):
     """create a scheme for solving second order pdes with continuous finite element
 
     Args:
@@ -112,34 +108,7 @@
 
     from . import module, canonicalizeStorage, spaceAndStorage
     space, storage = spaceAndStorage(space,storage)
-<<<<<<< HEAD
-
-    if storage == "Adaptive" or storage == "adaptive":
-        storage = "fem"
-    elif storage == "Istl" or storage == "istl":
-        storage = "istl"
-    elif storage == "Numpy" or storage == "numpy":
-        storage = "numpy"
-    elif storage == "Eigen" or storage == "eigen":
-        try:
-            checkconfiguration.preprocessorTest([ ("#if HAVE_EIGEN","Eigen package is not available") ])
-        except checkconfiguration.ConfigurationError as err:
-            if logger.getEffectiveLevel() == logging.DEBUG:
-                raise
-            else:
-                print("configuration error while creating a discrete function with storage=eigen exiting...")
-                sys.exit(-1)
-        storage = "eigen"
-
-    elif storage == "Fem" or storage == "fem":
-        storage = "fem"
-    else:
-        raise KeyError(\
-            "Parameter error in FemScheme with "+\
-            "storage=" + storage)
-=======
     storage = canonicalizeStorage(storage)
->>>>>>> dc13bacd
 
     includes = [ "dune/fem/schemes/elliptic.hh", "dune/fem/schemes/femscheme.hh" ] + space._module._includes
     spaceType = space._module._typeName
@@ -153,13 +122,8 @@
     return module(storage, includes, typeName).Scheme(space,model,parameters)
 
 
-<<<<<<< HEAD
-def h1Galerkin(space, model, storage="fem", parameters={}):
-    from . import module, spaceAndStorage
-=======
-def h1Galerkin(space, model, name="tmp", storage=None, parameters={}):
+def h1Galerkin(space, model, storage=None, parameters={}):
     from . import module, canonicalizeStorage, spaceAndStorage
->>>>>>> dc13bacd
     space, storage = spaceAndStorage(space, storage)
     storage = canonicalizeStorage(storage)
 
