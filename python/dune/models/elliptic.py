from __future__ import division, print_function

import ufl
import ufl.algorithms

import importlib
import os
import subprocess
import sys
import timeit
import types
from dune.ufl import GridCoefficient
from dune.source import SourceWriter
from dune.source import BaseModel
from dune.generator import builder

# EllipticModel
# -------------

class EllipticModel(BaseModel):
    def __init__(self, dimRange, signature):
        BaseModel.__init__(self, dimRange, signature)
        self.source = "result = RangeType( 0 );"
        self.linSource = "result = RangeType( 0 );"
        self.linNVSource = "result = RangeType( 0 );"
        self.diffusiveFlux = "result = JacobianRangeType( 0 );"
        self.linDiffusiveFlux = "result = JacobianRangeType( 0 );"
        self.fluxDivergence = "result = RangeType( 0 );"
        self.alpha = "result = RangeType( 0 );"
        self.linAlpha = "result = RangeType( 0 );"
        self.hasDirichletBoundary = False
        self.hasNeumanBoundary = False
        self.isDirichletIntersection = "return false;"
        self.dirichlet = "result = RangeType( 0 );"
        self.f = "result = RangeType( 0 );"
        self.exact = "result = RangeType( 0 );"
        self.n = "result = RangeType( 0 );"
        self.jacobianExact = "result = JacobianRangeType( 0 );"
        self.arg_x = 'const Point &x'
        self.arg_u = 'const RangeType &u'
        self.arg_du = 'const JacobianRangeType &du'
        self.arg_d2u = 'const HessianRangeType &d2u'
        self.arg_ubar = 'const RangeType &ubar'
        self.arg_dubar = 'const JacobianRangeType &dubar'
        self.arg_d2ubar = 'const HessianRangeType &d2ubar'
        self.arg_r = 'RangeType &result'
        self.arg_dr = 'JacobianRangeType &result'
        self.symmetric = 'false'

    def main(self, sourceWriter, name='Model', targs=[]):
        sourceWriter.typedef("Dune::Fem::BoundaryIdProvider< typename GridPartType::GridType >", "BoundaryIdProviderType")
        sourceWriter.emit('static const bool symmetric = ' + self.symmetric + ';')

        sourceWriter.openConstMethod('void source', targs=['class Point'], args=[self.arg_x, self.arg_u, self.arg_du, self.arg_r])
        sourceWriter.emit(self.source)
        sourceWriter.closeConstMethod()

        sourceWriter.openConstMethod('void linSource', targs=['class Point'], args=[self.arg_ubar, self.arg_dubar, self.arg_x, self.arg_u, self.arg_du, self.arg_r])
        sourceWriter.emit(self.linSource)
        sourceWriter.closeConstMethod()

        sourceWriter.openConstMethod('void diffusiveFlux', targs=['class Point'], args=[self.arg_x, self.arg_u, self.arg_du, self.arg_dr])
        sourceWriter.emit(self.diffusiveFlux)
        sourceWriter.closeConstMethod()

        sourceWriter.openConstMethod('void linDiffusiveFlux', targs=['class Point'], args=[self.arg_ubar, self.arg_dubar, self.arg_x, self.arg_u, self.arg_du, self.arg_dr])
        sourceWriter.emit(self.linDiffusiveFlux)
        sourceWriter.closeConstMethod()

        sourceWriter.openConstMethod('void fluxDivergence', targs=['class Point'], args=[self.arg_x, self.arg_u, self.arg_du, self.arg_d2u, self.arg_r])
        sourceWriter.emit(self.fluxDivergence)
        sourceWriter.closeConstMethod()

        sourceWriter.openConstMethod('void alpha', targs=['class Point'], args=[self.arg_x, self.arg_u, self.arg_r])
        sourceWriter.emit(self.alpha)
        sourceWriter.closeConstMethod()

        sourceWriter.openConstMethod('void linAlpha', targs=['class Point'], args=[self.arg_ubar, self.arg_x, self.arg_u, self.arg_r])
        sourceWriter.emit(self.linAlpha)
        sourceWriter.closeConstMethod()

        sourceWriter.openConstMethod('bool hasDirichletBoundary')
        sourceWriter.emit('return ' + ('true' if self.hasDirichletBoundary else 'false') + ';')
        sourceWriter.closeConstMethod()

        sourceWriter.openConstMethod('bool hasNeumanBoundary')
        sourceWriter.emit('return ' + ('true' if self.hasNeumanBoundary else 'false') + ';')
        sourceWriter.closeConstMethod()

        sourceWriter.openConstMethod('bool isDirichletIntersection', args=['const IntersectionType &intersection', 'Dune::FieldVector< int, dimRange > &dirichletComponent'])
        sourceWriter.emit(self.isDirichletIntersection)
        sourceWriter.closeConstMethod()

        sourceWriter.openConstMethod('void f', args=['const DomainType &x', self.arg_r])
        sourceWriter.emit(self.f)
        sourceWriter.closeConstMethod()

        sourceWriter.openConstMethod('void n', args=['const DomainType &x', self.arg_r])
        sourceWriter.emit(self.n)
        sourceWriter.closeConstMethod()

        sourceWriter.openConstMethod('void exact', args=['const DomainType &x', self.arg_r])
        sourceWriter.emit(self.exact)
        sourceWriter.closeConstMethod()

        sourceWriter.openConstMethod('void jacobianExact', args=['const DomainType &x', self.arg_dr])
        sourceWriter.emit('// used for possible computation of H^1 error')
        sourceWriter.emit(self.jacobianExact)
        sourceWriter.closeConstMethod()

        sourceWriter.openConstMethod('void dirichlet', targs=['class Point'], args=['int id', self.arg_x, self.arg_r])
        sourceWriter.emit(self.dirichlet)
        sourceWriter.closeConstMethod()

    def write(self, sourceWriter, name='Model', targs=[]):
        self.pre(sourceWriter, name='Model', targs=[])
        self.main(sourceWriter, name='Model', targs=[])
        self.post(sourceWriter, name='Model', targs=[])

    def appendCode(self, key, code, **kwargs):
        function = getattr(self, key)
        newCode = '\n      '.join(function) + '\n' + code
        coef = kwargs.pop("coefficients", {})
        const = kwargs.pop("constants", {})
        newCode = self.codeCoefficient(newCode, coef, const)
        setattr(self, key, newCode)

# ExprTensor
# ----------

class ExprTensor:
    def __init__(self, shape, data=None):
        self.shape = shape
        if data is None:
            self.data = self._zero(shape)
        else:
            self.data = data

    def __repr__(self):
        return repr(self.data)

    def __add__(self, other):
        if not isinstance(other, ExprTensor):
            raise Exception('Cannot add ' + type(other) + ' to ' + type(self) + '.')
        if other.shape != self.shape:
            raise Exception('Cannot add tensors of different shape.')
        return ExprTensor(self.shape, self._add(self.shape, self.data, other.data))

    def __truediv__(self, other):
        if isinstance(other, ExprTensor):
            raise Exception('Cannot divide by tensors tensors.')
        return ExprTensor(self.shape, self._div(self.shape, self.data, other))

    def __mul__(self, other):
        if isinstance(other, ExprTensor):
            raise Exception('Cannot multiply tensors.')
        return ExprTensor(self.shape, self._mul(self.shape, self.data, other))

    def __getitem__(self, key):
        if isinstance(key, ufl.core.multiindex.MultiIndex):
            if len(key) != len(self.shape):
                raise Exception('Expect key of length ' + str(len(shape)) + '.')
            if not all(isinstance(idx, ufl.core.multiindex.FixedIndex) for idx in key):
                raise Exception('Expect only FixedIndex entries in MultiIndex.')
            data = self.data
            key = key.indices()
            while len(key) > 1:
                data = data[int(key[0])]
                key = key[1:]
            return data[int(key[0])]
        else:
            raise Exception('Expect MultiIndex to access component')

    def __setitem__(self, key, value):
        if isinstance(key, ufl.core.multiindex.MultiIndex):
            if len(key) != len(self.shape):
                raise Exception('Expect key of length ' + str(len(shape)) + '.')
            if not all(isinstance(idx, ufl.core.multiindex.FixedIndex) for idx in key):
                raise Exception('Expect only FixedIndex entries in MultiIndex.')
            data = self.data
            key = key.indices()
            while len(key) > 1:
                data = data[int(key[0])]
                key = key[1:]
            data[int(key[0])] = value
        else:
            raise Exception('Expect MultiIndex to access component')

    def keys(self):
        return [ufl.core.multiindex.MultiIndex(idx) for idx in self._keys(self.shape)]

    def as_ufl(self):
        return self._as_ufl(self.shape, self.data)

    def _add(self, shape, left, right):
        if len(shape) == 1:
            return [left[i] + right[i] for i in range(0, shape[0])]
        else:
            return [self._add(shape[1:], left[i], right[i]) for i in range(0, shape[0])]

    def _as_ufl(self, shape, data):
        if len(shape) == 1:
            return ufl.as_tensor(data)
        else:
            return ufl.as_tensor([self._as_ufl(shape[1:], data[i]) for i in range(0, shape[0])])

    def _keys(self, shape):
        if len(shape) == 1:
            return [(ufl.core.multiindex.FixedIndex(i),) for i in range(0, shape[0])]
        else:
            return [(ufl.core.multiindex.FixedIndex(i),) + t for i in range(0, shape[0]) for t in self._keys(shape[1:])]

    def _div(self, shape, tensor, value):
        if len(shape) == 1:
            return [tensor[i] / value for i in range(0, shape[0])]
        else:
            return [self._div(shape[1:], tensor[i], value) for i in range(0, shape[0])]

    def _mul(self, shape, tensor, value):
        if len(shape) == 1:
            return [tensor[i] * value for i in range(0, shape[0])]
        else:
            return [self._mul(shape[1:], tensor[i], value) for i in range(0, shape[0])]

    def _zero(self, shape):
        if len(shape) == 1:
            return [ufl.constantvalue.Zero() for i in range(0, shape[0])]
        else:
            return [self._zero(shape[1:]) for i in range(0, shape[0])]



# FluxExtracter
# -------------

class FluxExtracter(ufl.algorithms.transformer.Transformer):
    def __init__(self):
        ufl.algorithms.transformer.Transformer.__init__(self)

    def argument(self, expr):
        if expr.number() == 0:
            raise Exception('Test function should only occur in indexed expressions.')
        else:
            return expr

    grad = ufl.algorithms.transformer.Transformer.reuse_if_possible

    def indexed(self, expr):
        if len(expr.ufl_operands) != 2:
            raise Exception('Indexed expressions must have exactly two children.')
        operand = expr.ufl_operands[0]
        index = expr.ufl_operands[1]
        if self.isTestFunction(operand):
            tensor = ExprTensor(operand.ufl_shape)
            tensor[index] = ufl.constantvalue.IntValue(1)
            return {operand : tensor}
        else:
            return self.reuse_if_possible(expr, self.visit(operand), index)

    def division(self, expr, left, right):
        if isinstance(left, ufl.core.expr.Expr) and isinstance(right, ufl.core.expr.Expr):
            return self.reuse_if_possible(expr, left, right)
        elif isinstance(left, dict) and isinstance(right, ufl.core.expr.Expr):
            return {op : left[op] / right for op in left}
        else:
            raise Exception('Only the left child of a division may access the test function.')

    def product(self, expr, left, right):
        if isinstance(left, ufl.core.expr.Expr) and isinstance(right, ufl.core.expr.Expr):
            return self.reuse_if_possible(expr, left, right)
        elif isinstance(left, dict) and isinstance(right, ufl.core.expr.Expr):
            return {op : left[op] * right for op in left}
        elif isinstance(left, ufl.core.expr.Expr) and isinstance(right, dict):
            return {op : right[op] * left for op in right}
        else:
            raise Exception('Only one child of a product may access the test function.')

    def sum(self, expr, left, right):
        if isinstance(left, ufl.core.expr.Expr) and isinstance(right, ufl.core.expr.Expr):
            return self.reuse_if_possible(expr, left, right)
        elif isinstance(left, dict) and isinstance(right, dict):
            for op in right:
                left[op] = (left[op] + right[op]) if op in left else right[op]
            return left
        else:
            raise Exception('Either both summands must contain test function or none')

    def nonlinear(self, expr, *operands):
        for operand in operands:
            if isinstance(operand, dict):
                raise Exception('Test function cannot appear in nonlinear expressions.')
        return self.reuse_if_possible(expr, *operands)

    atan = nonlinear
    atan_2 = nonlinear
    cos = nonlinear
    sin = nonlinear
    power = nonlinear
    tan = nonlinear

    def terminal(self, expr):
        return expr

    def isTestFunction(self, expr):
        while isinstance(expr, ufl.differentiation.Grad):
            expr = expr.ufl_operands[0]
        return isinstance(expr, ufl.argument.Argument) and expr.number() == 0

    def variable(self, expr):
        return expr.expression()

# DerivativeExtracter
# -------------

class DerivativeExtracter(ufl.algorithms.transformer.Transformer):
    def __init__(self):
        ufl.algorithms.transformer.Transformer.__init__(self)

    def argument(self, expr):
        if expr.number() == 0:
            raise Exception('Test function should occur at all.')
        else:
            return expr

    grad = ufl.algorithms.transformer.Transformer.reuse_if_possible

    def indexed(self, expr):
        if len(expr.ufl_operands) != 2:
            raise Exception('Indexed expressions must have exactly two children.')
        operand = expr.ufl_operands[0]
        index = expr.ufl_operands[1]
        if self.isTrialFunction(operand):
            tensor = ExprTensor(operand.ufl_shape)
            tensor[index] = ufl.constantvalue.IntValue(1)
            return {operand : tensor}
        else:
            return self.reuse_if_possible(expr, self.visit(operand), index)

    def division(self, expr, left, right):
        if isinstance(left, ufl.core.expr.Expr) and isinstance(right, ufl.core.expr.Expr):
            return self.reuse_if_possible(expr, left, right)
        elif isinstance(left, dict) and isinstance(right, ufl.core.expr.Expr):
            return {op : left[op] / right for op in left}
        else:
            raise Exception('Only the left child of a division may access the test function.')

    def product(self, expr, left, right):
        if isinstance(left, ufl.core.expr.Expr) and isinstance(right, ufl.core.expr.Expr):
            return self.reuse_if_possible(expr, left, right)
        elif isinstance(left, dict) and isinstance(right, ufl.core.expr.Expr):
            return {op : left[op] * right for op in left}
        elif isinstance(left, ufl.core.expr.Expr) and isinstance(right, dict):
            return {op : right[op] * left for op in right}
        else:
            raise Exception('Only one child of a product may access the test function.')

    def sum(self, expr, left, right):
        if isinstance(left, ufl.core.expr.Expr) and isinstance(right, ufl.core.expr.Expr):
            return self.reuse_if_possible(expr, left, right)
        elif isinstance(left, dict) and isinstance(right, dict):
            for op in right:
                left[op] = (left[op] + right[op]) if op in left else right[op]
            return left
        else:
            raise Exception('Either both summands must contain test function or none')

    def nonlinear(self, expr, *operands):
        for operand in operands:
            if isinstance(operand, dict):
                raise Exception('Test function cannot appear in nonlinear expressions.')
        return self.reuse_if_possible(expr, *operands)

    atan = nonlinear
    atan_2 = nonlinear
    cos = nonlinear
    sin = nonlinear
    power = nonlinear
    tan = nonlinear

    def terminal(self, expr):
        return expr

    def isTrialFunction(self, expr):
        while isinstance(expr, ufl.differentiation.Grad):
            expr = expr.ufl_operands[0]
        return isinstance(expr, ufl.argument.Argument) and expr.number() == 1


# splitUFL2
# ------------
def splitUFL2(u,du,d2u,tree):
    tree0 = ExprTensor(u.ufl_shape)
    tree1 = ExprTensor(u.ufl_shape)
    tree2 = ExprTensor(u.ufl_shape)

    for index in tree.keys():
        q = DerivativeExtracter().visit(tree[index])
        if q==0: continue
        for op in q:
            if op == u:
                tree0[index] = tree0[index] +\
                   sum(i[0]*i[1] for i in zip(q[op].as_ufl(),u))
            elif op == du:
                for r in range(du.ufl_shape[0]):
                    for d in range(du.ufl_shape[1]):
                        tree1[index] = tree1[index] +\
                            q[op].as_ufl()[r,d]*du[r,d]
            elif op == d2u:
                for r in range(d2u.ufl_shape[0]):
                    for d1 in range(d2u.ufl_shape[1]):
                        for d2 in range(d2u.ufl_shape[2]):
                            tree2[index] = tree2[index] +\
                                q[op].as_ufl()[r,d1,d2]*d2u[r,d1,d2]
            else:
                raise Exception('Invalid trial function derivative encountered in bulk integral: ' + op)
    return tree0,tree1,tree2

# splitUFLForm
# ------------

def splitUFLForm(form, linear):
    phi = form.arguments()[0]
    dphi = ufl.differentiation.Grad(phi)

    source = ExprTensor(phi.ufl_shape)
    diffusiveFlux = ExprTensor(dphi.ufl_shape)
    boundarySource = ExprTensor(phi.ufl_shape)

    form = ufl.algorithms.expand_indices(ufl.algorithms.expand_derivatives(ufl.algorithms.expand_compounds(form)))
    for integral in form.integrals():
        if integral.integral_type() == 'cell':
            fluxExprs = FluxExtracter().visit(integral.integrand())
            for op in fluxExprs:
                if op == phi:
                    source = source + fluxExprs[op]
                elif op == dphi:
                    diffusiveFlux = diffusiveFlux + fluxExprs[op]
                else:
                    raise Exception('Invalid derivative encountered in bulk integral: ' + op)
        elif integral.integral_type() == 'exterior_facet':
            fluxExprs = FluxExtracter().visit(integral.integrand())
            for op in fluxExprs:
                if op == phi:
                    boundarySource = boundarySource + fluxExprs[op]
                else:
                    raise Exception('Invalid derivative encountered in boundary integral: ' + op)
        else:
            raise NotImplementedError('Integrals of type ' + integral.integral_type() + ' are not supported.')

    if linear:
        u = form.arguments()[1]
        du = ufl.differentiation.Grad(u)
        d2u = ufl.differentiation.Grad(du)
        source0,source1,source2 = splitUFL2(u,du,d2u,source)
        source = source0 + source1 # + source2
        return source, source2, diffusiveFlux, boundarySource

    return source, diffusiveFlux, boundarySource

# CodeGenerator
# -------------

class CodeGenerator(ufl.algorithms.transformer.Transformer):
    def __init__(self, predefined, coefficients, tempVars):
        ufl.algorithms.transformer.Transformer.__init__(self)
        self.using = set()
        self.exprs = predefined
        self.coefficients = coefficients
        self.code = []
        self.tempVars = tempVars

    def getNumber(self, expr):
        try:
            name = expr.str()
        except:
            name = str(expr)
        e = [ ee for ee in self.coefficients if ee["name"] == name ]
        if len(e) > 1:
            raise KeyError('two coefficients provided with same name')
        return e[0]["number"]

    def argument(self, expr):
        if expr in self.exprs:
            return self.exprs[expr]
        else:
            raise Exception('Unknown argument: ' + str(expr.number()))

    def atan(self, expr):
        self.using.add('using std::atan;')
        if expr not in self.exprs:
            self.exprs[expr] = self._makeTmp('atan( ' + self.visit(expr.ufl_operands[0]) + ' )')
        return self.exprs[expr]

    def atan_2(self, expr):
        self.using.add('using std::atan2;')
        if expr not in self.exprs:
            self.exprs[expr] = self._makeTmp('atan2( ' + self.visit(expr.ufl_operands[0]) + ', ' + self.visit(expr.ufl_operands[1]) + ' )')
        return self.exprs[expr]

    def coefficient(self, expr):
        if expr not in self.exprs:
            idx = str(self.getNumber(expr))
            if expr.is_cellwise_constant():
                init = 'ConstantsRangeType< ' + idx + ' > cc' + idx + ' = constant< ' + idx + ' >();'
                if not init in self.code:
                    self.code.append(init)
                self.exprs[expr] = 'cc' + idx
            else:
                init = 'CoefficientRangeType< ' + idx + ' > c' + idx + ';'
                if not init in self.code:
                    self.code.append(init)
                    self.code.append('coefficient< ' + idx + ' >().evaluate( x, c' + idx + ' );')
                self.exprs[expr] = 'c' + idx
        return self.exprs[expr]

    def cos(self, expr):
        self.using.add('using std::cos;')
        if expr not in self.exprs:
            self.exprs[expr] = self._makeTmp('cos( ' + self.visit(expr.ufl_operands[0]) + ' )')
        return self.exprs[expr]

    def division(self, expr):
        if expr in self.exprs:
            return self.exprs[expr]
        else:
            left = self.visit(expr.ufl_operands[0])
            right = self.visit(expr.ufl_operands[1])
            self.exprs[expr] = self._makeTmp('(' + left + ' / ' + right + ')')
            return self.exprs[expr]

    def float_value(self, expr):
        val = str(expr.value())
        if "." not in val:
            val = val + "."
        if expr.value() < 0:
            return '(' + val + ')'
        else:
            return val

    def grad(self, expr):
        if expr not in self.exprs:
            operand = expr.ufl_operands[0]
            if isinstance(operand, ufl.coefficient.Coefficient):
                idx = str(self.getNumber(operand))
                self.code.append('CoefficientJacobianRangeType< ' + idx + ' > dc' + idx + ';')
                self.code.append('coefficient< ' + idx + ' >().jacobian( x, dc' + idx + ' );')
                self.exprs[expr] = 'dc' + idx
            elif isinstance(operand, ufl.differentiation.Grad):
                operand = operand.ufl_operands[0]
                if isinstance(operand, ufl.coefficient.Coefficient):
                    idx = str(self.getNumber(operand))
                    self.code.append('CoefficientHessianRangeType< ' + idx + ' > d2c' + idx + ';')
                    self.code.append('coefficient< ' + idx + ' >().hessian( x, d2c' + idx + ' );')
                    self.exprs[expr] = 'd2c' + idx
                else:
                    raise Exception('Elliptic model does not allow for second derivatives, yet.')
            elif isinstance(operand, ufl.argument.Argument):
                raise Exception('Unknown argument: ' + str(operand))
            else:
                raise Exception('Cannot compute gradient of ' + repr(expr))
        return self.exprs[expr]

    def indexed(self, expr, operand, index):
        return operand + self.translateIndex(index)

    int_value = float_value

    def product(self, expr):
        if expr in self.exprs:
            return self.exprs[expr]
        else:
            left = self.visit(expr.ufl_operands[0])
            right = self.visit(expr.ufl_operands[1])
            self.exprs[expr] = self._makeTmp('(' + left + ' * ' + right + ')')
            return self.exprs[expr]

    def power(self, expr):
        self.using.add('using std::pow;')
        if expr not in self.exprs:
            self.exprs[expr] = self._makeTmp('pow( ' + self.visit(expr.ufl_operands[0]) + ', ' + self.visit(expr.ufl_operands[1]) + ' )')
        return self.exprs[expr]

    def sin(self, expr):
        self.using.add('using std::sin;')
        if expr not in self.exprs:
            self.exprs[expr] = self._makeTmp('sin( ' + self.visit(expr.ufl_operands[0]) + ' )')
        return self.exprs[expr]

    def spatial_coordinate(self, expr):
        self.using.add('using Dune::Fem::coordinate;')
        if expr not in self.exprs:
            self.exprs[expr] = self._makeTmp('entity().geometry().global( coordinate( x ) )')
        return self.exprs[expr]

    # only implemented for 3D normal
    def facet_normal(self, expr):
        self.using.add('const DomainType w1 = -entity.geometry.jacobianTransposed(coordinate(x))[0];\n' \
                  '      const DomainType w2 = -entity.geometry.jacobianTransposed(coordinate(x))[1];\n' \
                  '      DomainType normal;\n' \
                  '      normal[0]=w1[1]*w2[2]-w1[2]*w2[1];\n' \
                  '      normal[1]=-(w1[0]*w2[2]-w1[2]*w2[0]);\n' \
                  '      normal[2]=w1[0]*w2[1]-w1[1]*w2[0];\n' \
                  '      normal/=2.*entity().geometry().volume();\n')
        if expr not in self.exprs:
            self.exprs[expr] = self._makeTmp('normal')
        return self.exprs[expr]

    def sum(self, expr, left, right):
        return '(' + left + ' + ' + right + ')'

    def tan(self, expr):
        self.using.add('using std::tan;')
        if expr not in self.exprs:
            self.exprs[expr] = self._makeTmp('tan( ' + self.visit(expr.ufl_operands[0]) + ' )')
        return self.exprs[expr]

    def zero(self, expr):
        return '0'

    def _makeTmp(self, cexpr):
        if self.tempVars:
            var = 'tmp' + str(len(self.code))
            self.code.append('const auto ' + var + ' = ' + cexpr + ';')
            return var
        else:
            return cexpr

    def translateIndex(self, index):
        if isinstance(index, ufl.core.multiindex.MultiIndex):
            result = ''
            for component in index:
                result += self.translateIndex(component)
            return result
        elif isinstance(index, ufl.core.multiindex.FixedIndex):
            return '[ ' + str(index) + ' ]'
        else:
            raise Exception('Index type not supported: ' + repr(index))

# generateCode
# ------------

def generateCode(predefined, tensor, coefficients, tempVars = True):
    generator = CodeGenerator(predefined, coefficients, tempVars)
    results = []
    for index in tensor.keys():
        result = generator.visit(tensor[index])
        results.append('result' + generator.translateIndex(index) + ' = ' + result + ';')
    return list(generator.using) + generator.code + results



# compileUFL
# ----------

def compileUFL(equation, dirichlet = {}, exact = None, tempVars = True):
    form = equation.lhs - equation.rhs
    if not isinstance(form, ufl.Form):
        raise Exception("ufl.Form expected.")
    if len(form.arguments()) < 2:
        raise Exception("Elliptic model requires form with at least two arguments.")

    phi = form.arguments()[0]
    dimRange = phi.ufl_shape[0]

    u = form.arguments()[1]
    du = ufl.differentiation.Grad(u)
    d2u = ufl.differentiation.Grad(du)
    ubar = ufl.Coefficient(u.ufl_function_space())
    dubar = ufl.differentiation.Grad(ubar)
    d2ubar = ufl.differentiation.Grad(dubar)

    try:
        field = u.ufl_function_space().ufl_element().field()
    except AttributeError:
        field = "double"

    # if exact solution is passed in subtract a(u,.) from the form
    if not exact == None:
        b = ufl.replace(form, {u: ufl.as_vector(exact)} )
        form = form - b

    dform = ufl.algorithms.apply_derivatives.apply_derivatives(ufl.derivative(ufl.action(form, ubar), ubar, u))

    source, diffusiveFlux, boundarySource = splitUFLForm( form, False )
    linSource, linNVSource, linDiffusiveFlux, linBoundarySource = splitUFLForm( dform, True )
    fluxDivergence, _, _ = splitUFLForm(ufl.inner(source.as_ufl() - ufl.div(diffusiveFlux.as_ufl()), phi) * ufl.dx(0),False)

    model = EllipticModel(dimRange, form.signature())

    expandform = ufl.algorithms.expand_indices(ufl.algorithms.expand_derivatives(ufl.algorithms.expand_compounds(equation.lhs)))
    if expandform == ufl.adjoint(expandform):
        model.symmetric = 'true'
    model.field = field

    coefficients = set(form.coefficients())
    for bndId in dirichlet:
        for expr in dirichlet[bndId]:
            _, c = ufl.algorithms.analysis.extract_arguments_and_coefficients(expr)
            coefficients |= set(c)

    idxConst = 0
    idxCoeff = 0
    for coefficient in coefficients:
        if coefficient.is_cellwise_constant():
            field = None  # must be improved for 'complex'
            idx = idxConst
            dimRange = 1 if coefficient.ufl_shape==() else coefficient.ufl_shape[0]
            idxConst += 1
        else:
            field = coefficient.ufl_function_space().ufl_element().field()
            dimRange = coefficient.ufl_shape[0]
            idx = idxCoeff
            idxCoeff += 1
        try:
            name = coefficient.str()
        except:
            name = str(coefficient)
        model.coefficients.append({ \
            'name' : name, \
            'number' : idx, \
            'counter' : coefficient.count(), \
            'dimRange' : dimRange,\
            'constant' : coefficient.is_cellwise_constant(),\
            'field': field } )

    model.source = generateCode({ u : 'u', du : 'du', d2u : 'd2u' }, source, model.coefficients, tempVars)
    model.diffusiveFlux = generateCode({ u : 'u', du : 'du' }, diffusiveFlux, model.coefficients, tempVars)
    model.alpha = generateCode({ u : 'u' }, boundarySource, model.coefficients, tempVars)
    model.linSource = generateCode({ u : 'u', du : 'du', d2u : 'd2u', ubar : 'ubar', dubar : 'dubar', d2ubar : 'd2ubar'}, linSource, model.coefficients, tempVars)
    model.linNVSource = generateCode({ u : 'u', du : 'du', d2u : 'd2u', ubar : 'ubar', dubar : 'dubar', d2ubar : 'd2ubar'}, linNVSource, model.coefficients, tempVars)
    model.linDiffusiveFlux = generateCode({ u : 'u', du : 'du', ubar : 'ubar', dubar : 'dubar' }, linDiffusiveFlux, model.coefficients, tempVars)
    model.linAlpha = generateCode({ u : 'u', ubar : 'ubar' }, linBoundarySource, model.coefficients, tempVars)
    model.fluxDivergence = generateCode({ u : 'u', du : 'du', d2u : 'd2u' }, fluxDivergence, model.coefficients, tempVars)

    if dirichlet:
        model.hasDirichletBoundary = True

        model.isDirichletIntersection = []
        model.isDirichletIntersection.append('const int bndId = BoundaryIdProviderType::boundaryId( intersection );')
        model.isDirichletIntersection.append('std::fill( dirichletComponent.begin(), dirichletComponent.end(), bndId );')
        model.isDirichletIntersection.append('switch( bndId )')
        model.isDirichletIntersection.append('{')
        for bndId in dirichlet:
            model.isDirichletIntersection.append('case ' + str(bndId) + ':')
        model.isDirichletIntersection.append('  return true;')
        model.isDirichletIntersection.append('default:')
        model.isDirichletIntersection.append('  return false;')
        model.isDirichletIntersection.append('}')

        model.dirichlet = []
        model.dirichlet.append('switch( id )')
        model.dirichlet.append('{')
        for bndId in dirichlet:
            if len(dirichlet[bndId]) != dimRange:
                raise Exception('Dirichtlet boundary condition has wrong dimension.')
            model.dirichlet.append('case ' + str(bndId) + ':')
            model.dirichlet.append('  {')
            model.dirichlet += ['    ' + line for line in generateCode({},
                ExprTensor((dimRange,), dirichlet[bndId]),
                model.coefficients, tempVars)]
            model.dirichlet.append('  }')
            model.dirichlet.append('  break;')
        model.dirichlet.append('default:')
        model.dirichlet.append('  result = RangeType( 0 );')
        model.dirichlet.append('}')

    return model



# importModel
# -----------

def importModel(grid, model, dirichlet = {}, exact = None, tempVars=True):
    start_time = timeit.default_timer()

    if isinstance(model, ufl.equation.Equation):
        model = compileUFL(model, dirichlet, exact, tempVars)

    if not isinstance(grid, types.ModuleType):
        grid = grid._module
<<<<<<< HEAD
    name = 'ellipticmodel_' + model.signature + "_" + grid._moduleName

    writer = SourceWriter()

    writer.emit("".join(["#include <" + i + ">\n" for i in grid._includes]))
    writer.emit('')
    writer.emit('#include <dune/fem/misc/boundaryidprovider.hh>')
    writer.emit('')
    writer.emit('#include <dune/corepy/pybind11/pybind11.h>')
    writer.emit('#include <dune/corepy/pybind11/extensions.h>')
    writer.emit('')
    writer.emit('#include <dune/fempy/py/grid/gridpart.hh>')
    if model.coefficients:
        writer.emit('#include <dune/fempy/function/virtualizedgridfunction.hh>')
        writer.emit('')
    writer.emit('#include <dune/fem/schemes/diffusionmodel.hh>')

    modelNameSpace = 'ModelImpl_' + model.signature

    writer.openNameSpace(modelNameSpace)
    model.write(writer)
    writer.closeNameSpace(modelNameSpace)

    writer.typedef('typename Dune::FemPy::GridPart< ' + grid._typeName + ' >', 'GridPart')

    if model.coefficients:
        writer.typedef(modelNameSpace + '::Model< GridPart' + ' '.join(\
        [(',Dune::FemPy::VirtualizedLocalFunction< GridPart,'+\
            'Dune::FieldVector< ' +\
            SourceWriter.cpp_fields(coefficient['field']) + ', ' +\
            str(coefficient['dimRange']) + ' > >') \
            for coefficient in model.coefficients if not coefficient["constant"]])\
          + ' >', 'Model')
    else:
        writer.typedef(modelNameSpace + '::Model< GridPart >', 'Model')

    writer.typedef('DiffusionModelWrapper< Model >', 'ModelWrapper')
    writer.typedef('typename ModelWrapper::Base', 'ModelBase')

    if model.coefficients:
        model.setCoef(writer)

    writer.openPythonModule(name)
    writer.emit('')
    writer.emit('')
    writer.emit('// export abstract base class')
    writer.emit('if( !pybind11::already_registered< ModelBase >() )')
    writer.emit('  pybind11::class_< ModelBase >( module, "ModelBase" );')
    writer.emit('')
    writer.emit('// actual wrapper class for model derived from abstract base')
    writer.emit('pybind11::class_< ModelWrapper > cls( module, "Model", pybind11::base< ModelBase >() );')
    writer.emit('cls.def_property_readonly( "dimRange", [] ( ModelWrapper & ) { return ' + str(model.dimRange) + '; } );')
    writer.emit('')
    model.export(writer, 'Model', 'ModelWrapper')
    writer.emit('')
    writer.closePythonModule(name)

    builder.load(name, writer.writer.getvalue(), "ellipticModel")
    writer.close()

    return importlib.import_module("dune.generated." + name)
=======
    try:
        name = 'ellipticmodel_' + model.signature + '_' + grid._typeHash
    except:
        name = 'ellipticmodel_' + model.signature
        print('warning: grid does not have typeHash')

    if comm.rank == 0:
        print("Importing module for model with signature " + model.signature)
        if not os.path.isfile(os.path.join(compilePath, name + ".so")):
            writer = SourceWriter(compilePath + '/modelimpl.hh')

            writer.emit("".join(["#include <" + i + ">\n" for i in grid._includes]))
            writer.emit('')
            writer.emit('#include <dune/fem/misc/boundaryidprovider.hh>')
            writer.emit('#include <dune/fem/gridpart/leafgridpart.hh>')
            writer.emit('#include <dune/fem/gridpart/adaptiveleafgridpart.hh>')
            writer.emit('')
            writer.emit('#include <dune/corepy/pybind11/pybind11.h>')
            writer.emit('#include <dune/corepy/pybind11/extensions.h>')
            writer.emit('')
            if model.coefficients:
                writer.emit('#include <dune/fempy/function/virtualizedgridfunction.hh>')
                writer.emit('')
            writer.emit('#include <dune/fem/schemes/diffusionmodel.hh>')

            modelNameSpace = 'ModelImpl_' + model.signature

            writer.openNameSpace(modelNameSpace)
            model.write(writer)
            writer.closeNameSpace(modelNameSpace)

            writer.typedef(grid._typeName, 'GridPart')

            if model.coefficients:
                writer.typedef(modelNameSpace + '::Model< GridPart' + ' '.join(\
                [(',Dune::FemPy::VirtualizedLocalFunction< GridPart,'+\
                    'Dune::FieldVector< ' +\
                    SourceWriter.cpp_fields(coefficient['field']) + ', ' +\
                    str(coefficient['dimRange']) + ' > >') \
                    for coefficient in model.coefficients if not coefficient["constant"]])\
                  + ' >', 'Model')
            else:
                writer.typedef(modelNameSpace + '::Model< GridPart >', 'Model')

            writer.typedef('DiffusionModelWrapper< Model >', 'ModelWrapper')
            writer.typedef('typename ModelWrapper::Base', 'ModelBase')

            if model.coefficients:
                model.setCoef(writer)

            writer.openPythonModule(name)
            writer.emit('')
            writer.emit('')
            writer.emit('// export abstract base class')
            writer.emit('if( !pybind11::already_registered< ModelBase >() )')
            writer.emit('  pybind11::class_< ModelBase >( module, "ModelBase" );')
            writer.emit('')
            writer.emit('// actual wrapper class for model derived from abstract base')
            writer.emit('pybind11::class_< ModelWrapper > cls( module, "Model", pybind11::base< ModelBase >() );')
            writer.emit('cls.def_property_readonly( "dimRange", [] ( ModelWrapper & ) { return ' + str(model.dimRange) + '; } );')
            writer.emit('')
            model.export(writer, 'Model', 'ModelWrapper')
            writer.emit('')
            writer.closePythonModule(name)

            writer.close()

            # the new model is constructed in the file modelimpl.cc for which make targets exist:
            cmake = subprocess.Popen(["cmake", "--build", "../../..", "--target", "modelimpl"], cwd=compilePath)
            cmake.wait()
            os.rename(os.path.join(compilePath, "modelimpl.so"), os.path.join(compilePath, name + ".so"))
            print("Compilation took: " , timeit.default_timer()-start_time , "seconds")

        comm.barrier()
        return importlib.import_module("dune.generated." + name)

def create(grid, equation, dirichlet = {}, exact = None, tempVars=True, coefficients={}):
    # Model = importModel(grid, compileUFL(equation,dirichlet,exact,tempVars)).Model
    Model = importModel(grid, equation, dirichlet, exact, tempVars).Model
    class ExtendedModel(Model):
        setCoeffs = {}
        def __init__(self, *args, **kwargs):
            coefficients = kwargs.pop("coefficients", {})
            fullCoeff = ExtendedModel.setCoeffs
            fullCoeff.update(coefficients)
            Model.__init__(self, coefficients=fullCoeff)

    if isinstance(equation, ufl.equation.Equation):
        form = equation.lhs - equation.rhs
        uflCoeff = set(form.coefficients())
        for bndId in dirichlet:
            for expr in dirichlet[bndId]:
                _, c = ufl.algorithms.analysis.extract_arguments_and_coefficients(expr)
                uflCoeff |= set(c)
        ExtendedModel.setCoeffs = {c:c.gf for c in uflCoeff if isinstance(c,GridCoefficient)}
        lhs = ufl.algorithms.expand_indices(ufl.algorithms.expand_derivatives(ufl.algorithms.expand_compounds(equation.lhs)))
        if lhs == ufl.adjoint(lhs):
            setattr(ExtendedModel, 'symmetric', 'true')
        else:
            setattr(ExtendedModel, 'symmetric', 'false')
    return ExtendedModel
>>>>>>> 0ff03ce7
<|MERGE_RESOLUTION|>--- conflicted
+++ resolved
@@ -779,7 +779,6 @@
 
     if not isinstance(grid, types.ModuleType):
         grid = grid._module
-<<<<<<< HEAD
     name = 'ellipticmodel_' + model.signature + "_" + grid._moduleName
 
     writer = SourceWriter()
@@ -840,107 +839,4 @@
     builder.load(name, writer.writer.getvalue(), "ellipticModel")
     writer.close()
 
-    return importlib.import_module("dune.generated." + name)
-=======
-    try:
-        name = 'ellipticmodel_' + model.signature + '_' + grid._typeHash
-    except:
-        name = 'ellipticmodel_' + model.signature
-        print('warning: grid does not have typeHash')
-
-    if comm.rank == 0:
-        print("Importing module for model with signature " + model.signature)
-        if not os.path.isfile(os.path.join(compilePath, name + ".so")):
-            writer = SourceWriter(compilePath + '/modelimpl.hh')
-
-            writer.emit("".join(["#include <" + i + ">\n" for i in grid._includes]))
-            writer.emit('')
-            writer.emit('#include <dune/fem/misc/boundaryidprovider.hh>')
-            writer.emit('#include <dune/fem/gridpart/leafgridpart.hh>')
-            writer.emit('#include <dune/fem/gridpart/adaptiveleafgridpart.hh>')
-            writer.emit('')
-            writer.emit('#include <dune/corepy/pybind11/pybind11.h>')
-            writer.emit('#include <dune/corepy/pybind11/extensions.h>')
-            writer.emit('')
-            if model.coefficients:
-                writer.emit('#include <dune/fempy/function/virtualizedgridfunction.hh>')
-                writer.emit('')
-            writer.emit('#include <dune/fem/schemes/diffusionmodel.hh>')
-
-            modelNameSpace = 'ModelImpl_' + model.signature
-
-            writer.openNameSpace(modelNameSpace)
-            model.write(writer)
-            writer.closeNameSpace(modelNameSpace)
-
-            writer.typedef(grid._typeName, 'GridPart')
-
-            if model.coefficients:
-                writer.typedef(modelNameSpace + '::Model< GridPart' + ' '.join(\
-                [(',Dune::FemPy::VirtualizedLocalFunction< GridPart,'+\
-                    'Dune::FieldVector< ' +\
-                    SourceWriter.cpp_fields(coefficient['field']) + ', ' +\
-                    str(coefficient['dimRange']) + ' > >') \
-                    for coefficient in model.coefficients if not coefficient["constant"]])\
-                  + ' >', 'Model')
-            else:
-                writer.typedef(modelNameSpace + '::Model< GridPart >', 'Model')
-
-            writer.typedef('DiffusionModelWrapper< Model >', 'ModelWrapper')
-            writer.typedef('typename ModelWrapper::Base', 'ModelBase')
-
-            if model.coefficients:
-                model.setCoef(writer)
-
-            writer.openPythonModule(name)
-            writer.emit('')
-            writer.emit('')
-            writer.emit('// export abstract base class')
-            writer.emit('if( !pybind11::already_registered< ModelBase >() )')
-            writer.emit('  pybind11::class_< ModelBase >( module, "ModelBase" );')
-            writer.emit('')
-            writer.emit('// actual wrapper class for model derived from abstract base')
-            writer.emit('pybind11::class_< ModelWrapper > cls( module, "Model", pybind11::base< ModelBase >() );')
-            writer.emit('cls.def_property_readonly( "dimRange", [] ( ModelWrapper & ) { return ' + str(model.dimRange) + '; } );')
-            writer.emit('')
-            model.export(writer, 'Model', 'ModelWrapper')
-            writer.emit('')
-            writer.closePythonModule(name)
-
-            writer.close()
-
-            # the new model is constructed in the file modelimpl.cc for which make targets exist:
-            cmake = subprocess.Popen(["cmake", "--build", "../../..", "--target", "modelimpl"], cwd=compilePath)
-            cmake.wait()
-            os.rename(os.path.join(compilePath, "modelimpl.so"), os.path.join(compilePath, name + ".so"))
-            print("Compilation took: " , timeit.default_timer()-start_time , "seconds")
-
-        comm.barrier()
-        return importlib.import_module("dune.generated." + name)
-
-def create(grid, equation, dirichlet = {}, exact = None, tempVars=True, coefficients={}):
-    # Model = importModel(grid, compileUFL(equation,dirichlet,exact,tempVars)).Model
-    Model = importModel(grid, equation, dirichlet, exact, tempVars).Model
-    class ExtendedModel(Model):
-        setCoeffs = {}
-        def __init__(self, *args, **kwargs):
-            coefficients = kwargs.pop("coefficients", {})
-            fullCoeff = ExtendedModel.setCoeffs
-            fullCoeff.update(coefficients)
-            Model.__init__(self, coefficients=fullCoeff)
-
-    if isinstance(equation, ufl.equation.Equation):
-        form = equation.lhs - equation.rhs
-        uflCoeff = set(form.coefficients())
-        for bndId in dirichlet:
-            for expr in dirichlet[bndId]:
-                _, c = ufl.algorithms.analysis.extract_arguments_and_coefficients(expr)
-                uflCoeff |= set(c)
-        ExtendedModel.setCoeffs = {c:c.gf for c in uflCoeff if isinstance(c,GridCoefficient)}
-        lhs = ufl.algorithms.expand_indices(ufl.algorithms.expand_derivatives(ufl.algorithms.expand_compounds(equation.lhs)))
-        if lhs == ufl.adjoint(lhs):
-            setattr(ExtendedModel, 'symmetric', 'true')
-        else:
-            setattr(ExtendedModel, 'symmetric', 'false')
-    return ExtendedModel
->>>>>>> 0ff03ce7
+    return importlib.import_module("dune.generated." + name)