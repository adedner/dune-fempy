from __future__ import print_function

import importlib
import hashlib
import os
import subprocess
import sys
import timeit
import types
from dune import comm
from dune.source import SourceWriter
from dune.source import BaseModel
# import dune.fem.gridpart as gridpart
from dune.fem.gridpart import gridFunctions

# method to add to gridpart.function call
<<<<<<< HEAD
def generatedFunction(grid, name, order, code, *args, coefficients=None):
    gf = gridFunction(grid, code, *args, coefficients=coefficients)
    return gf.get(name, order, grid)
=======
def generatedFunction(grid, name, order, code, *args, **kwargs):
    coefficients = kwargs.pop("coefficients",{})
    ######## A lot to do here....
    Gf = gridFunction(grid, code, coefficients).GFWrapper
    return Gf(name,order,grid,*args,**kwargs)
>>>>>>> 9c0db259

gridFunctions.update( {"code" : generatedFunction} )

def UFLFunction(grid, name, order, expr, *args, **kwargs):
    import ufl
    import dune.models.elliptic as generate
    from dune.ufl import GridCoefficient
    R = len(expr)
    D = grid.dimension
    try:
        _, c = ufl.algorithms.analysis.extract_arguments_and_coefficients(expr)
        coef = set(c)
    except:
        coef = None
    idxConst = 0
    idxCoeff = 0
    for coefficient in coef:
        if coefficient.is_cellwise_constant():
            idx = idxConst
            idxConst += 1
        else:
            idx = idxCoeff
            idxCoeff += 1
        setattr(coefficient, "number", idx)
    code = '\n'.join(c for c in generate.generateCode({}, generate.ExprTensor((R, ), expr), False))
    evaluate = code.replace("result", "value")
    jac = []
    for r in range(R):
        jac_form = [\
            ufl.algorithms.expand_indices(ufl.algorithms.expand_derivatives(ufl.algorithms.expand_compounds(\
                ufl.grad(expr)[r, d]*ufl.dx\
            ))) for d in range(D)]
        jac.append( [jac_form[d].integrals()[0].integrand() if not jac_form[d].empty() else 0 for d in range(D)] )
    jac = ufl.as_matrix(jac)
    code = '\n'.join(c for c in generate.generateCode({}, generate.ExprTensor((R, D), jac), False))
    jacobian = code.replace("result", "value")

    code = {"evaluate" : evaluate, "jacobian" : jacobian}
    Gf = gridFunction(grid, code, coef).GFWrapper

    coefficients = kwargs.pop("coefficients",{})
    fullCoeff = {c:c.gf for c in coef if isinstance(c,GridCoefficient)}
    fullCoeff.update(coefficients)
    kwargs["coefficients"] = fullCoeff
    return Gf(name,order,grid,*args,**kwargs)

gridFunctions.update( {"ufl" : UFLFunction} )

def dimRangeSplit(code):
    """find the dimRange using @dimrange or counting values
    """
    cpp_code = ''
    codeA = code.split("\n")
    if '@dimrange' in code or '@range' in code:
        for c in codeA:
            if '@dimrange' in c or '@range' in c:
                dimRange = int( c.split("=",1)[1] )
            else:
                cpp_code += c + "\n"
        cpp_code = cpp_code[:-2]
    else:
        codeB = [c.split("=") for c in codeA]
        codeC = [c[0] for c in codeB if "value" in c[0]]
        dimRange = max( [int(c.split("[")[1].split("]")[0]) for c in codeC] ) + 1
        cpp_code = code
    return ( cpp_code, dimRange )

def gridFunction(grid, code, *args, coefficients=None):
    start_time = timeit.default_timer()
    compilePath = os.path.join(os.path.dirname(__file__), '../generated')

    if type(code) is not dict: code = { 'eval': code }
    cpp_code = ''
    eval = ''
    jac = ''
    hess = ''
    for key, value in code.items():
        if key == 'eval' or key == 'evaluate':
            eval, dimRange = dimRangeSplit(value)
            cpp_code += eval + '\n'
        elif key == 'jac' or key == 'jacobian':
            jac, dimRange = dimRangeSplit(value)
            cpp_code += jac + '\n'
        elif key == 'hess' or key == 'hessian':
            hess, dimRange = dimRangeSplit(value)
            cpp_code += hess + '\n'
        else:
            print(key, ' is not a valid key. Use "eval", "jac" or "hess"')
            exit(1)

    if not isinstance(grid, types.ModuleType):
        grid = grid._module

    myCodeHash = hashlib.md5(cpp_code.encode('utf-8')).hexdigest()
    locname = 'LocalFunction_' + myCodeHash + '_' + grid._typeHash
    pyname = 'localfunction_' + myCodeHash + '_' + grid._typeHash
    wrappername = 'GridFunction_' + myCodeHash + '_' + grid._typeHash

    base = BaseModel(dimRange, myCodeHash)
    if coefficients:
        if type(coefficients) is set:
            for coefficient in coefficients:
                if coefficient.is_cellwise_constant():
                    field = None  # must be improved for 'complex'
                    dimR = 1 if coefficient.ufl_shape==() else coefficient.ufl_shape[0]
                else:
                    field = coefficient.ufl_function_space().ufl_element().field()
                    dimR = coefficient.ufl_shape[0]
                base.coefficients.append({ \
                    'number' : coefficient.number, \
                    'counter' : coefficient.count(), \
                    'dimRange' : dimR,\
                    'constant' : coefficient.is_cellwise_constant(),
                    'field': field } )
    elif args:
        assert len(args) == 1,\
           "arg needs to be a single dict object."
        for arg in args:
            if type(arg) is dict:
                coefNum = 0
                constNum = 0
                for key, value in arg.items():
                    if value[1] == True:
                        num = constNum
                        constNum += 1
                        field = None
                    else:
                        num = coefNum
                        coefNum += 1
                        field = 'double'
                    base.coefficients.append({ \
                        'number' : num, \
                        'dimRange' : value[0], \
                        'constant' : value[1], \
                        'field' : field } )
            else:
                print('Error: arg needs to be dict object containing coefficients.')
                exit(1)

    if comm.rank == 0:
        if not os.path.isfile(os.path.join(compilePath, pyname + '.so')):
            writer = SourceWriter(compilePath + '/gridfunction.hh')
            writer.emit(grid._includes)
            writer.emit('')
            writer.emit('#include <dune/corepy/pybind11/pybind11.h>')
            writer.emit('#include <dune/corepy/pybind11/extensions.h>')
            writer.emit('')
            writer.emit('#include <dune/fem/space/common/functionspace.hh>')
            writer.emit('#include <dune/fem/function/common/localfunctionadapter.hh>')
            writer.emit('')
            writer.emit('#include <dune/fempy/py/grid/function.hh>')
            writer.emit('')

            base.pre(writer, name=locname, targs=(['class Range']), bases=(["Dune::Fem::LocalFunctionAdapterHasInitialize"]))
<<<<<<< HEAD
            writer.emit('')
=======

            if base.coefficients:
                writer.typedef(locname + '< GridPart, RangeType ' +\
                ''.join(', Dune::FemPy::VirtualizedLocalFunction< GridPart, '+\
                     'Dune::FieldVector< ' +\
                      SourceWriter.cpp_fields(coefficient['field']) + ', ' +\
                      str(coefficient['dimRange']) + ' > > ' \
                      for coefficient in base.coefficients if not coefficient["constant"]) +\
                   ' >', 'LocalFunction')
            else:
                writer.typedef(locname + '< GridPart, RangeType >', 'LocalFunction')
>>>>>>> 9c0db259
            writer.typedef('typename EntityType::Geometry::LocalCoordinate', 'LocalCoordinateType')

            writer.openConstMethod('void evaluate', args=['const PointType &x', 'RangeType &value'], targs=['class PointType'],implemented=eval)
            if eval:
                eval = eval.strip()
                if 'xGlobal' in eval:
                    writer.emit('const DomainType xGlobal = entity().geometry().global( Dune::Fem::coordinate( x ) );')
                writer.emit(eval.split("\n"))
            writer.closeConstMethod()

            writer.openConstMethod('void jacobian', args=['const PointType &x', 'JacobianRangeType &value'], targs=['class PointType'],implemented=jac)
            if jac:
                jac = jac.strip()
                if 'xGlobal' in jac:
                    writer.emit('const DomainType xGlobal = entity().geometry().global( Dune::Fem::coordinate( x ) );')
                writer.emit(jac.split("\n"))
            writer.closeConstMethod()

            writer.openConstMethod('void hessian', args=['const PointType &x', 'HessianRangeType &value'], targs=['class PointType'], implemented=hess)
            if hess:
                hess = hess.strip()
                if 'xGlobal' in hess:
                    writer.emit('const DomainType xGlobal = entity().geometry().global( Dune::Fem::coordinate( x ) );')
                writer.emit(hess.split("\n"))
            writer.closeConstMethod()

            base.post(writer, name=locname, targs=(['class Range']))

            writer.emit('')
            writer.typedef(grid._typeName, 'GridPart')
            writer.emit('static const int dimRange = ' + str(dimRange) + ';')
            writer.emit('static const int dimDomain = GridPart::dimensionworld;')
            writer.typedef('typename Dune::Fem::FunctionSpace< double, double, dimDomain, dimRange >', 'FunctionSpaceType')
            writer.typedef('typename FunctionSpaceType::RangeType', 'RangeType')

            if base.coefficients:
                writer.typedef(locname + '< GridPart, RangeType ' + ''.join(\
                [(', Dune::FemPy::VirtualizedLocalFunction< GridPart,'+\
                    'Dune::FieldVector< ' +\
                    SourceWriter.cpp_fields(coefficient['field']) + ', ' +\
                    str(coefficient['dimRange']) + ' > >') \
                    for coefficient in base.coefficients if not coefficient["constant"]])\
                  + ' >', 'LocalFunction')
            else:
                writer.typedef(locname + '< GridPart, RangeType >', 'LocalFunction')
            writer.typedef('Dune::Fem::LocalFunctionAdapter< LocalFunction >', 'GridFunction')

            writer.openStruct(wrappername, targs=(['class GridPart'] + ['class Range']), bases=(['GridFunction']))
            writer.typedef('GridFunction', 'BaseType')
            writer.emit(wrappername + '( const std::string name, int order, const GridPart &gridPart ) :')
            writer.emit('    BaseType(name, localFunctionImpl_, gridPart, order) {}')
            writer.emit('LocalFunction& impl() { return localFunctionImpl_; }')
            writer.emit('LocalFunction localFunctionImpl_;')
            writer.closeStruct()
            writer.typedef(wrappername + '< GridPart, RangeType >', 'GFWrapper')

            if base.coefficients:
                base.setCoef(writer, modelClass='LocalFunction', wrapperClass='GFWrapper')

            writer.openPythonModule(pyname)
            writer.emit('')
            writer.emit('// export function class')
            writer.emit('')
<<<<<<< HEAD
            writer.emit('pybind11::class_< GFWrapper > cls = registerGridFunction< GFWrapper >( module, "GFWrapper" );')
=======
            writer.emit('pybind11::class_< GFWrapper > cls = Dune::FemPy::registerGridFunction< GFWrapper >( module, "GFWrapper" );')
            writer.emit('')
            base.export(writer, 'LocalFunction', 'GFWrapper', constrArgs = (('name','std::string'),('order','int'),('gridPart','GridPart&')), constrKeepAlive='pybind11::keep_alive<0,3>()' )
            writer.emit('')
>>>>>>> 9c0db259
            if base.coefficients:
                writer.emit('cls.def( "setConstant", defSetConstant( std::make_index_sequence< std::tuple_size<typename LocalFunction::ConstantsTupleType>::value >() ) );')
            # writer.emit('module.def( "get", [] ( const std::string name, int order, const GridPart &gridPart ) {')
            # writer.emit('        return new GFWrapper(name, gridPart, order);')
            # writer.emit('}, pybind11::keep_alive< 0, 3 >());')
            writer.closePythonModule(pyname)

            writer.close()

            cmake = subprocess.Popen(['cmake', '--build', '../../..', '--target', 'gridfunction'], cwd=compilePath)
            cmake.wait()
            os.rename(os.path.join(compilePath, 'gridfunction.so'), os.path.join(compilePath, pyname + '.so'))
            print("Compilation took: " , timeit.default_timer()-start_time , "seconds")

        comm.barrier()
        return importlib.import_module('dune.generated.' + pyname)<|MERGE_RESOLUTION|>--- conflicted
+++ resolved
@@ -14,17 +14,26 @@
 from dune.fem.gridpart import gridFunctions
 
 # method to add to gridpart.function call
-<<<<<<< HEAD
-def generatedFunction(grid, name, order, code, *args, coefficients=None):
-    gf = gridFunction(grid, code, *args, coefficients=coefficients)
-    return gf.get(name, order, grid)
-=======
 def generatedFunction(grid, name, order, code, *args, **kwargs):
-    coefficients = kwargs.pop("coefficients",{})
+    class Dummy(object):
+        def __init__(self,number):
+            self.number = number
+    coef = kwargs.pop("coefficients",{})
+    coefficients = []
+    setCoefficients  = {}
+    number = 0
+    for key,val in coef.items():
+      coefficients.append({ \
+                  'name' : key, \
+                  'number' : number, \
+                  'dimRange' : val.dimRange, \
+                  'constant' : False, \
+                  'field': "double" } )
+      setCoefficients[Dummy(number)] = val
+      number += 1
     ######## A lot to do here....
     Gf = gridFunction(grid, code, coefficients).GFWrapper
-    return Gf(name,order,grid,*args,**kwargs)
->>>>>>> 9c0db259
+    return Gf(name,order,grid,setCoefficients)
 
 gridFunctions.update( {"code" : generatedFunction} )
 
@@ -41,14 +50,26 @@
         coef = None
     idxConst = 0
     idxCoeff = 0
+    coefficients = []
     for coefficient in coef:
         if coefficient.is_cellwise_constant():
             idx = idxConst
             idxConst += 1
+            field = None  # must be improved for 'complex'
+            dimR = 1 if coefficient.ufl_shape==() else coefficient.ufl_shape[0]
         else:
             idx = idxCoeff
             idxCoeff += 1
+            field = coefficient.ufl_function_space().ufl_element().field()
+            dimR = coefficient.ufl_shape[0]
         setattr(coefficient, "number", idx)
+        coefficients.append({ \
+                'number' : coefficient.number, \
+                'counter' : coefficient.count(), \
+                'dimRange' : dimR,\
+                'constant' : coefficient.is_cellwise_constant(),
+                'field': field } )
+
     code = '\n'.join(c for c in generate.generateCode({}, generate.ExprTensor((R, ), expr), False))
     evaluate = code.replace("result", "value")
     jac = []
@@ -63,7 +84,7 @@
     jacobian = code.replace("result", "value")
 
     code = {"evaluate" : evaluate, "jacobian" : jacobian}
-    Gf = gridFunction(grid, code, coef).GFWrapper
+    Gf = gridFunction(grid, code, coefficients).GFWrapper
 
     coefficients = kwargs.pop("coefficients",{})
     fullCoeff = {c:c.gf for c in coef if isinstance(c,GridCoefficient)}
@@ -92,7 +113,7 @@
         cpp_code = code
     return ( cpp_code, dimRange )
 
-def gridFunction(grid, code, *args, coefficients=None):
+def gridFunction(grid, code, coefficients): # *args, coefficients=None):
     start_time = timeit.default_timer()
     compilePath = os.path.join(os.path.dirname(__file__), '../generated')
 
@@ -124,22 +145,8 @@
     wrappername = 'GridFunction_' + myCodeHash + '_' + grid._typeHash
 
     base = BaseModel(dimRange, myCodeHash)
-    if coefficients:
-        if type(coefficients) is set:
-            for coefficient in coefficients:
-                if coefficient.is_cellwise_constant():
-                    field = None  # must be improved for 'complex'
-                    dimR = 1 if coefficient.ufl_shape==() else coefficient.ufl_shape[0]
-                else:
-                    field = coefficient.ufl_function_space().ufl_element().field()
-                    dimR = coefficient.ufl_shape[0]
-                base.coefficients.append({ \
-                    'number' : coefficient.number, \
-                    'counter' : coefficient.count(), \
-                    'dimRange' : dimR,\
-                    'constant' : coefficient.is_cellwise_constant(),
-                    'field': field } )
-    elif args:
+    base.coefficients = coefficients
+    if 0:
         assert len(args) == 1,\
            "arg needs to be a single dict object."
         for arg in args:
@@ -179,21 +186,6 @@
             writer.emit('')
 
             base.pre(writer, name=locname, targs=(['class Range']), bases=(["Dune::Fem::LocalFunctionAdapterHasInitialize"]))
-<<<<<<< HEAD
-            writer.emit('')
-=======
-
-            if base.coefficients:
-                writer.typedef(locname + '< GridPart, RangeType ' +\
-                ''.join(', Dune::FemPy::VirtualizedLocalFunction< GridPart, '+\
-                     'Dune::FieldVector< ' +\
-                      SourceWriter.cpp_fields(coefficient['field']) + ', ' +\
-                      str(coefficient['dimRange']) + ' > > ' \
-                      for coefficient in base.coefficients if not coefficient["constant"]) +\
-                   ' >', 'LocalFunction')
-            else:
-                writer.typedef(locname + '< GridPart, RangeType >', 'LocalFunction')
->>>>>>> 9c0db259
             writer.typedef('typename EntityType::Geometry::LocalCoordinate', 'LocalCoordinateType')
 
             writer.openConstMethod('void evaluate', args=['const PointType &x', 'RangeType &value'], targs=['class PointType'],implemented=eval)
@@ -257,19 +249,10 @@
             writer.emit('')
             writer.emit('// export function class')
             writer.emit('')
-<<<<<<< HEAD
-            writer.emit('pybind11::class_< GFWrapper > cls = registerGridFunction< GFWrapper >( module, "GFWrapper" );')
-=======
             writer.emit('pybind11::class_< GFWrapper > cls = Dune::FemPy::registerGridFunction< GFWrapper >( module, "GFWrapper" );')
             writer.emit('')
             base.export(writer, 'LocalFunction', 'GFWrapper', constrArgs = (('name','std::string'),('order','int'),('gridPart','GridPart&')), constrKeepAlive='pybind11::keep_alive<0,3>()' )
             writer.emit('')
->>>>>>> 9c0db259
-            if base.coefficients:
-                writer.emit('cls.def( "setConstant", defSetConstant( std::make_index_sequence< std::tuple_size<typename LocalFunction::ConstantsTupleType>::value >() ) );')
-            # writer.emit('module.def( "get", [] ( const std::string name, int order, const GridPart &gridPart ) {')
-            # writer.emit('        return new GFWrapper(name, gridPart, order);')
-            # writer.emit('}, pybind11::keep_alive< 0, 3 >());')
             writer.closePythonModule(pyname)
 
             writer.close()
