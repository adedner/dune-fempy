--- conflicted
+++ resolved
@@ -200,8 +200,8 @@
 
             writer.openStruct(wrappername, targs=(['class GridPart'] + ['class Range']), bases=(['GridFunction']))
             writer.typedef('GridFunction', 'BaseType')
-            writer.emit(wrappername + '( const std::string name, const GridPart &gridPart ) :')
-            writer.emit('    BaseType(name, localFunctionImpl_, gridPart) {}')
+            writer.emit(wrappername + '( const std::string name, const GridPart &gridPart, int order ) :')
+            writer.emit('    BaseType(name, localFunctionImpl_, gridPart, order) {}')
             writer.emit('LocalFunction& impl() { return localFunctionImpl_; }')
             writer.emit('LocalFunction localFunctionImpl_;')
             writer.closeStruct()
@@ -221,15 +221,9 @@
             if base.coefficients:
                 writer.emit('cls.def( "setCoefficient", defSetCoefficient( std::make_index_sequence< std::tuple_size<Coefficients>::value >() ) );')
                 writer.emit('cls.def( "setConstant", defSetConstant( std::make_index_sequence< std::tuple_size<typename LocalFunction::ConstantsTupleType>::value >() ) );')
-<<<<<<< HEAD
             writer.emit('module.def( "get", [] ( const std::string name, int order, const GridPart &gridPart ) {')
-            writer.emit('        return new GridFunction(name, LocalFunction(), gridPart, order );')
-            writer.emit('}, pybind11::keep_alive< 0, 3 >());') # error here?
-=======
-            writer.emit('module.def( "get", [] ( const std::string name, const GridPart &gridPart ) {')
-            writer.emit('        return new GFWrapper(name, gridPart);')
-            writer.emit('}, pybind11::keep_alive< 0, 2 >());')
->>>>>>> 886999e9
+            writer.emit('        return new GFWrapper(name, gridPart, order);')
+            writer.emit('}, pybind11::keep_alive< 0, 3 >());')
             writer.closePythonModule(pyname)
             writer.closeNameSpace('FemPy')
             writer.closeNameSpace('Dune')
