--- conflicted
+++ resolved
@@ -1,14 +1,5 @@
 from __future__ import division, print_function, unicode_literals
 
-<<<<<<< HEAD
-from ufl import Form
-from ufl.equation import Equation
-
-from dune.source.cplusplus import Include, NameSpace, TypeAlias
-from dune.source.cplusplus import SourceWriter
-
-=======
->>>>>>> 7a8cba8f
 from .model import Integrands
 from .ufl import compileUFL
 from .load import load
