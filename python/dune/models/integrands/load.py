--- conflicted
+++ resolved
@@ -32,63 +32,6 @@
         self.gridIncludes = gridIncludes
         self.integrands = integrands
         self.tempVars = tempVars
-<<<<<<< HEAD
-
-    def signature(self):
-        return integrands.signature()
-
-    def name(self):
-        from dune.common.hashit import hashIt
-        return 'integrands_' + self.signature() + '_' + hashIt(self.gridType)
-
-    def __str__(self):
-        if isinstance(self.integrands, Form):
-            coefficients = set(self.integrands.coefficients())
-            constants = [c for c in coefficients if c.is_cellwise_constant()]
-            coefficients = [c for f in coefficients if not c.is_cellwise_constant()]
-            integrands = compileUFL(self.integrands, constants=constants, coefficients=coefficients, tempVars=self.tempVars)
-        else:
-            integrands = self.integrands
-
-        code = [Include('config.h')]
-        code += [Include(i) for i in self.gridIncludes]
-        #code.append(Include("dune/fem/misc/boundaryidprovider.hh"))
-
-        code += integrands.includes()
-        code.append(Include("dune/python/pybind11/pybind11.h"))
-        code.append(Include("dune/python/pybind11/extensions.h"))
-        code.append(Include("dune/fempy/py/grid/gridpart.hh"))
-
-        if integrands._coefficients:
-            code.append(Include("dune/fempy/function/virtualizedgridfunction.hh"))
-        code.append(Include("dune/fempy/py/integrands.hh"))
-
-        nameSpace = NameSpace('Integrands_' + integrands.signature())
-        nameSpace.append(integrands.code())
-        code.append(nameSpace)
-
-        code.append(TypeAlias('GridPart', 'typename Dune::FemPy::GridPart< ' + self.gridType + ' >'))
-        if integrands._coefficients:
-            coefficients = ['Dune::FemPy::VirtualizedGridFunction< GridPart, ' + c + ' >' for c in integrands._coefficients]
-        else:
-            coefficients = []
-        code.append(TypeAlias('Integrands', nameSpace.name + '::Integrands< ' + ', '.join(['GridPart'] + coefficients) + ' >'))
-
-        writer = SourceWriter()
-        writer.emit(code);
-
-        name = self.name()
-        writer.openPythonModule(name)
-        writer.emit('auto cls = Dune::FemPy::registerIntegrands< Integrands >( module );')
-        writer.emit('cls.def( pybind11::init( [] () { return new Integrands(); } ) );')
-        writer.closePythonModule(name)
-
-        source = writer.writer.getvalue()
-        writer.close()
-        return source
-
-
-=======
 
     def signature(self):
         return self.integrands.signature()
@@ -151,35 +94,22 @@
         writer.close()
         return source
 
-
->>>>>>> 659f05bf
 def load(grid, integrands, renumbering=None, tempVars=True):
     if isinstance(integrands, Equation):
         integrands = integrands.lhs - integrands.rhs
 
     source = Source(grid._typeName, grid._includes, integrands, tempVars=tempVars)
     if isinstance(integrands, Form) and renumbering is None:
-<<<<<<< HEAD
-        coefficients = set(form.coefficients())
-        renumbering = dict()
-        renumbering.update((c, i) for i, c in enumerate(c for f in coefficients if not c.is_cellwise_constant()))
-=======
         coefficients = set(integrands.coefficients())
         renumbering = dict()
         renumbering.update((c, i) for i, c in enumerate(c for c in coefficients if not c.is_cellwise_constant()))
->>>>>>> 659f05bf
         renumbering.update((c, i) for i, c in enumerate(c for c in coefficients if c.is_cellwise_constant()))
 
     from dune.generator import builder
     module = builder.load(source.name(), source, "integrands")
-<<<<<<< HEAD
-    setattr(module.Integrands, "_domainValueType", integrands.domainValueTuple())
-    setattr(module.Integrands, "_rangeValueType", integrands.rangeValueTuple())
-=======
     rangeValueTuple, domainValueTuple = source.valueTuples()
     setattr(module.Integrands, "_domainValueType", domainValueTuple)
     setattr(module.Integrands, "_rangeValueType", rangeValueTuple)
->>>>>>> 659f05bf
     if (renumbering is not None) and not hasattr(module.Integrands, "_renumbering"):
         module.Integrands._setConstant = module.Integrands.__dict__['setConstant']
         module.Integrands._setCoefficient = module.Integrands.__dict__['setCoefficient']
