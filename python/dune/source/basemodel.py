--- conflicted
+++ resolved
@@ -83,36 +83,20 @@
 
         code.append(AccessModifier('private'))
 
-<<<<<<< HEAD
-        initCoefficients = Method('void initCoefficients', targs=['std::size_t... i'], args=['std::index_sequence< i... >'], const=True)
-        initCoefficients.append(self.initCoefficients)
-=======
         initCoefficients = Method('void', 'initCoefficients', targs=['std::size_t... i'], args=['std::index_sequence< i... >'], const=True)
         initCoefficients.append('std::ignore = std::make_tuple( (std::get< i >( coefficients_ ).init( entity() ), i)... );')
->>>>>>> 0b151d4c
 
         constructConstants = Method('void', 'constructConstants', targs=['std::size_t... i'], args=['std::index_sequence< i... >'])
         constructConstants.append('std::ignore = std::make_tuple( (std::get< i >( constants_ ) = std::make_shared<ConstantsType< i >>(), i)... );')
 
-<<<<<<< HEAD
-        sourceWriter.emit([initCoefficients, self.privateMethods, constructConstants])
-
-        sourceWriter.emit('')
-        sourceWriter.emit(Variable('const EntityType *entity_', 'nullptr', mutable=True))
-        sourceWriter.emit(Variable('const IntersectionType *intersection_', 'nullptr', mutable=True))
-        sourceWriter.emit(Variable('std::tuple< Coefficients... > coefficients_', mutable=True))
-        sourceWriter.emit(Variable('ConstantsTupleType constants_', mutable=True))
-        sourceWriter.emit(self.vars)
-        sourceWriter.closeStruct(name)
-=======
         code += [initCoefficients, constructConstants]
 
         code.append(Declaration(Variable('const EntityType *', 'entity_'), nullptr, mutable=True))
+        code.append(Declaration(Variable('const IntersectionType *', 'intersection_', 'nullptr', mutable=True))
         code.append(Declaration(Variable('std::tuple< Coefficients... >', 'coefficients_;'), mutable=True))
         code.append(Declaration(Variable('ConstantsTupleType', 'constants_;'), mutable=True))
         code.append(self.vars)
         return code
->>>>>>> 0b151d4c
 
     def setCoef(self, sourceWriter, modelClass='Model', wrapperClass='ModelWrapper'):
         sourceWriter.emit('')
