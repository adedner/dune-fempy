from __future__ import absolute_import, print_function

from ufl.core.multiindex import FixedIndex, MultiIndex

from ufl.corealg.map_dag import map_expr_dag
from ufl.algorithms.transformer import Transformer

class Expr2Latex(Transformer):
    def __init__(self, arguments=None, coefficients=None):
        Transformer.__init__(self)
        self.arguments = arguments
        self.coefficients = coefficients

    def argument(self, expr):
        if self.arguments is None:
            return "\\varphi^{" + str(expr.number()) + "}"
        else:
            return arguments[expr]

    def atan(self, expr, arg):
        return "\\atan\\left(" + arg + "\\right)"

    def atan_2(self, expr, left, right):
        return "\\atan\\left(\\frac{" + left + "}{" + right + "}\\right)"

    def coefficient(self, expr):
        if self.coefficients is None:
            return "w^{" + str(expr.count()) + "}"
        else:
            return coefficients[expr]

    def cos(self, expr, arg):
        return "\\cos\\left(" + arg + "\\right)"

    def division(self, expr, left, right):
        return "\\frac{" + left + "}{" + right + "}"

    def dot(self, expr, left, right):
        return left + "\\cdot" + right

<<<<<<< HEAD
    def cos(self, expr, arg):
=======
    def exp(self, expr, arg):
>>>>>>> 5b4a0029
        return "\\exp\\left(" + arg + "\\right)"

    def float_value(self, expr):
        value = expr.value();
        if value < 0:
            return "(" + str(value) + ")"
        else:
            return str(value)

    def grad(self, expr, arg):
        return "\\nabla " + arg

    def indexed(self, expr, arg, index):
        return arg + "_" + index

    def inner(self, expr, left, right):
        return left + "\\cdot" + right

    int_value = float_value

    def list_tensor(self, expr):
        shape = expr.ufl_shape
        if len(shape) == 1:
            lines = [self.visit(op) for op in expr.ufl_operands]
        else:
            raise Exception("Output not implemented for tensor of rank " + str(len(shape)) + ".")
        return "\\begin{pmatrix}" + "\\\\ \n".join(lines) + "\\end{pmatrix}"

    def multi_index(self, expr):
        return "{" + ",".join([str(i) for i in expr]) + "}"

    def negative_restricted(self, expr, arg):
        return "\\left(" + arg + "\\right)^-"

    def positive_restricted(self, expr, arg):
        return "\\left(" + arg + "\\right)^+"

    def product(self, expr, left, right):
        return left + "\," + right

    def power(self, expr, base, exponent):
        return base + "^{" + exponent + "}"

    def sin(self, expr, arg):
        return "\\sin\\left(" + arg + "\\right)"

    def spatial_coordinate(self, expr):
        return "x"

    def facet_normal(self, expr):
        return "n"

    def sum(self, expr, left, right):
        return left + " + " + right

    def tan(self, expr, arg):
        return "\\tan\\left(" + arg + "\\right)"

    def zero(self, expr):
        return "0"


def expr2latex(expr):
    return Expr2Latex().visit(expr)


def form2latex(form):
    result = ""
    for integral in form.integrals():
        if integral.integral_type() == 'cell':
            result += "\\int_\\Omega" + expr2latex(integral.integrand()) + "\,dx"
        elif integral.integral_type() == 'exterior_facet':
            result += "\\int_{\\partial\\Omega}" + expr2latex + "\,dx"
    return result


def equation2latex(equation):
    return form2latex(equation.lhs) + "=" + form2latex(equation.rhs)<|MERGE_RESOLUTION|>--- conflicted
+++ resolved
@@ -38,11 +38,7 @@
     def dot(self, expr, left, right):
         return left + "\\cdot" + right
 
-<<<<<<< HEAD
-    def cos(self, expr, arg):
-=======
     def exp(self, expr, arg):
->>>>>>> 5b4a0029
         return "\\exp\\left(" + arg + "\\right)"
 
     def float_value(self, expr):
