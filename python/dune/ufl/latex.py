--- conflicted
+++ resolved
@@ -35,13 +35,11 @@
     def division(self, expr, left, right):
         return "\\frac{" + left + "}{" + right + "}"
 
-<<<<<<< HEAD
+    def dot(self, expr, left, right):
+        return left + "\\cdot" + right
+
     def exp(self, expr, arg):
         return "\\exp\\left(" + arg + "\\right)"
-=======
-    def dot(self, expr, left, right):
-        return left + "\\cdot" + right
->>>>>>> 0b151d4c
 
     def float_value(self, expr):
         value = expr.value();
