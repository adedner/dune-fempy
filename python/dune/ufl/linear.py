from __future__ import absolute_import, division, print_function

from ufl.algorithms import expand_indices
from ufl.algorithms.analysis import extract_arguments
from ufl.algorithms.apply_derivatives import apply_derivatives
from ufl.algorithms.apply_algebra_lowering import apply_algebra_lowering
from ufl.algorithms.apply_restrictions import apply_restrictions
from ufl.algorithms.transformer import Transformer
from ufl.constantvalue import IntValue, Zero
from ufl.differentiation import Grad
from ufl.restriction import Restricted

from .tensors import conditionalExprTensor, ExprTensor, keys

def sumTensorMaps(left, right):
    result = {key: l.copy() for key, l in left.items()}
    for key, r in right.items():
        l = left.get(key)
        result[key] = r.copy() if l is None else l + r
    return result


class MultiLinearExprSplitter(Transformer):
    def __init__(self, arguments):
        Transformer.__init__(self)
        self.arguments = tuple(arguments)
        self.empty = tuple(None for arg in arguments)

    def argument(self, expr):
        if len(expr.ufl_shape) > 0:
            raise Exception('Arguments should only occur in fully indexed expressions.')
        key = self._key(expr)
        if key != self.empty:
            return self._tensor(key, tuple())
        else:
            return self.terminal(expr)

    def indexed(self, expr):
        if len(expr.ufl_shape) > 0:
            raise Exception('Indexed expressions should always be scalar.')
        if len(expr.ufl_operands) != 2:
            raise Exception('Indexed expressions must have exactly two children.')
        operand = expr.ufl_operands[0]
        index = expr.ufl_operands[1]
        key = self._key(operand)
        if key != self.empty:
            return self._tensor(key, index.indices())
        else:
            return self.terminal(expr)

    def division(self, expr, left, right):
        if list(right.keys()) != [self.empty]:
            raise Exception('Only the left child of a division may access the linear arguments.')
        r = right[self.empty]
        return {key: l / r for key, l in left.items()}

    def negative_restricted(self, expr, arg):
        return {key: value.negative_restricted() for key, value in arg.items()}

    def positive_restricted(self, expr, arg):
        return {key: value.negative_restricted() for key, value in arg.items()}

    def product(self, expr, left, right):
        def oneOf(l, r):
            if l is None:
                return r
            if r is None:
                return l
            raise Exception('A linear argument may only appear in one child expression.')

        result = dict()
        for kl, el in left.items():
            for kr, er in right.items():
                key = tuple(oneOf(l, r) for l, r in zip(kl, kr))
                tensor = ExprTensor(self._shape(key))
                for i, il, ir in self._productIndices(kl, kr):
                    tensor[i] = el[il] * er[ir]
                result[key] = tensor
        return result

    def sum(self, expr, left, right):
        return sumTensorMaps(left, right)

    def conditional(self, expr):
        condition = expr.ufl_operands[0]
        trueCase = self.visit(expr.ufl_operands[1])
        falseCase = self.visit(expr.ufl_operands[2])

        result = dict()
        for key in set(trueCase.keys()) | set(falseCase.keys()):
            zero = ExprTensor(self._shape(key))
            result[key] = conditionalExprTensor(condition, trueCase.get(key, zero), falseCase.get(key, zero))
        return result

    def terminal(self, expr):
        if len(expr.ufl_shape) > 0:
            raise Exception('Terminal expressions should only occur in fully indexed expressions.')
        tensor = ExprTensor(tuple())
        tensor[tuple()] = expr
        return {self.empty: tensor}

    atan = terminal
    atan_2 = terminal
    abs = terminal
    cos = terminal
<<<<<<< HEAD
    exp = terminal
    sin = terminal
=======
>>>>>>> 0b151d4c
    power = terminal
    sin = terminal
    sqrt = terminal
    tan = terminal
    tanh = terminal

    def variable(self, expr):
        return self.visit(expr.expression())

    def _getLeaf(self, expr):
        if isinstance(expr, Restricted):
            expr = expr.ufl_operands[0]
        while isinstance(expr, Grad):
            expr = expr.ufl_operands[0]
        return expr

    def _key(self, expr):
        leaf = self._getLeaf(expr)
        return tuple(expr if arg == leaf else None for arg in self.arguments)

    def _shape(self, key):
        shape = tuple()
        for arg in key:
            if arg is not None:
                shape += arg.ufl_shape
        return shape

    def _tensor(self, key, indices):
        tensor = ExprTensor(self._shape(key))
        tensor[indices] = IntValue(1)
        return {key: tensor}

    def _productIndices(self, keyl, keyr):
        if len(keyl) > 0:
            indices = self._productIndices(keyl[1:], keyr[1:])
            if keyl[0] is not None:
                key = keys(keyl[0].ufl_shape)
                return [(k+i, k+il, ir) for k in key for i, il, ir in indices]
            elif keyr[0] is not None:
                key = keys(keyr[0].ufl_shape)
                return [(k+i, il, k+ir) for k in key for i, il, ir in indices]
            return indices
        else:
            return [(tuple(), tuple(), tuple())]


def splitMultiLinearExpr(expr, arguments=None):
    if arguments is None:
        arguments = extract_arguments(expr)
    return MultiLinearExprSplitter(arguments).visit(expr)



def splitForm(form, arguments=None):
    if arguments is None:
        arguments = form.arguments()

    form = apply_restrictions(form)
    form = expand_indices(apply_derivatives(apply_algebra_lowering(form)))
    form = apply_restrictions(form)

    integrals = {}
    for integral in form.integrals():
        right = splitMultiLinearExpr(integral.integrand(), arguments)
        left = integrals.get(integral.integral_type())
        if left is not None:
            right = sumTensorMaps(left, right)
        integrals[integral.integral_type()] = right

    return integrals<|MERGE_RESOLUTION|>--- conflicted
+++ resolved
@@ -103,11 +103,7 @@
     atan_2 = terminal
     abs = terminal
     cos = terminal
-<<<<<<< HEAD
     exp = terminal
-    sin = terminal
-=======
->>>>>>> 0b151d4c
     power = terminal
     sin = terminal
     sqrt = terminal
